--- conflicted
+++ resolved
@@ -18,14 +18,8 @@
 
 stunclient = { git = "https://github.com/not-fl3/rust-stunclient", default-features = false }
 
-<<<<<<< HEAD
-hex = "0.4"
-
-=======
 serde = { version = "1.0", features = ["derive"] }
->>>>>>> 643eec4f
 serde_json = "1.0"
-serde = { version = "1.0", features = ["derive"] }
 
 #[patch.crates-io]
 #macroquad = { git = "https://github.com/not-fl3/macroquad" }
