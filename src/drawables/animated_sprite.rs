use std::borrow::BorrowMut;
use std::collections::HashMap;
use std::iter::FromIterator;
use std::ops::Mul;

use macroquad::color;
use macroquad::experimental::animation::Animation as MQAnimation;
use macroquad::experimental::collections::storage;
use macroquad::prelude::*;

use hecs::World;

use serde::{Deserialize, Serialize};

use crate::{Drawable, DrawableKind, Resources, Transform};

#[derive(Debug, Clone)]
pub struct Animation {
    pub id: String,
    pub row: u32,
    pub frames: u32,
    pub fps: u32,
    pub tweens: HashMap<String, Tween>,
    pub is_looping: bool,
}

impl From<AnimationMetadata> for Animation {
    fn from(meta: AnimationMetadata) -> Self {
        let tweens = HashMap::from_iter(
            meta.tweens
                .into_iter()
                .map(|meta| (meta.id.clone(), meta.into())),
        );

        Animation {
            id: meta.id,
            row: meta.row,
            frames: meta.frames,
            fps: meta.fps,
            tweens,
            is_looping: meta.is_looping,
        }
    }
}

#[derive(Debug, Clone)]
pub struct Tween {
    pub keyframes: Vec<Keyframe>,
    pub current_translation: Vec2,
}

impl From<TweenMetadata> for Tween {
    fn from(meta: TweenMetadata) -> Self {
        let mut keyframes = meta.keyframes;

        keyframes.sort_by(|a, b| a.frame.cmp(&b.frame));

        let current_translation = keyframes
            .first()
            .map(|keyframe| keyframe.translation)
            .unwrap_or_else(|| Vec2::ZERO);

        Tween {
            keyframes,
            current_translation,
        }
    }
}

#[derive(Debug, Clone, Serialize, Deserialize)]
pub struct Keyframe {
    pub frame: u32,
    #[serde(with = "core::json::vec2_def")]
    pub translation: Vec2,
}

pub struct AnimatedSpriteParams {
    pub frame_size: Option<Vec2>,
    pub scale: f32,
    pub offset: Vec2,
    pub pivot: Option<Vec2>,
    pub tint: Color,
    pub is_flipped_x: bool,
    pub is_flipped_y: bool,
    pub autoplay_id: Option<String>,
}

impl Default for AnimatedSpriteParams {
    fn default() -> Self {
        AnimatedSpriteParams {
            frame_size: None,
            scale: 1.0,
            offset: Vec2::ZERO,
            pivot: None,
            tint: color::WHITE,
            is_flipped_x: false,
            is_flipped_y: false,
            autoplay_id: None,
        }
    }
}

impl From<AnimatedSpriteMetadata> for AnimatedSpriteParams {
    fn from(meta: AnimatedSpriteMetadata) -> Self {
        AnimatedSpriteParams {
            scale: meta.scale.unwrap_or(1.0),
            offset: meta.offset,
            pivot: meta.pivot,
            tint: meta.tint.unwrap_or(color::WHITE),
            autoplay_id: meta.autoplay_id,
            ..Default::default()
        }
    }
}

#[derive(Clone)]
pub enum QueuedAnimationAction {
    Play(String),
    PlayIndex(usize),
    WaitThen(f32, Box<QueuedAnimationAction>),
    Deactivate,
}

impl QueuedAnimationAction {
    pub fn wait_then(delay: f32, action: QueuedAnimationAction) -> Self {
        QueuedAnimationAction::WaitThen(delay, Box::new(action))
    }
}

#[derive(Clone)]
pub struct AnimatedSprite {
    pub texture: Texture2D,
    pub frame_size: Vec2,
    pub scale: f32,
    pub offset: Vec2,
    pub pivot: Option<Vec2>,
    pub tint: Color,
    pub animations: Vec<Animation>,
    pub current_index: usize,
    pub queued_action: Option<QueuedAnimationAction>,
    pub current_frame: u32,
    pub frame_timer: f32,
    pub is_playing: bool,
    pub is_flipped_x: bool,
    pub is_flipped_y: bool,
    pub is_deactivated: bool,
    pub wait_timer: f32,
}

impl AnimatedSprite {
    pub fn new(texture_id: &str, animations: &[Animation], params: AnimatedSpriteParams) -> Self {
        let animations = animations.to_vec();

        let texture_res = {
            let resources = storage::get::<Resources>();
            resources
                .textures
                .get(texture_id)
                .cloned()
                .unwrap_or_else(|| panic!("AnimatedSprite: Invalid texture ID '{}'", texture_id))
        };

        let mut is_playing = false;
        let mut current_index = 0;

        if let Some(autoplay_id) = &params.autoplay_id {
            is_playing = true;

            for (i, animation) in animations.iter().enumerate() {
                if animation.id == *autoplay_id {
                    current_index = i;
                    break;
                }
            }
        }

        let frame_size = params
            .frame_size
            .unwrap_or_else(|| texture_res.frame_size());

        AnimatedSprite {
            texture: texture_res.texture,
            frame_size,
            animations,
            scale: params.scale,
            offset: params.offset,
            pivot: params.pivot,
            tint: params.tint,
            frame_timer: 0.0,
            current_index,
            queued_action: None,
            current_frame: 0,
            is_playing,
            is_flipped_x: params.is_flipped_x,
            is_flipped_y: params.is_flipped_y,
            is_deactivated: false,
            wait_timer: 0.0,
        }
    }

    pub fn get_animation(&self, id: &str) -> Option<&Animation> {
        self.animations.iter().find(|&a| a.id == *id)
    }

    pub fn current_animation(&self) -> &Animation {
        self.animations.get(self.current_index).unwrap()
    }

    pub fn size(&self) -> Vec2 {
        self.frame_size * self.scale
    }

    pub fn source_rect(&self) -> Rect {
        let animation = self.animations.get(self.current_index).unwrap();

        Rect::new(
            self.current_frame as f32 * self.frame_size.x,
            animation.row as f32 * self.frame_size.y,
            self.frame_size.x,
            self.frame_size.y,
        )
    }

    pub fn as_index(&self, id: &str) -> Option<usize> {
        self.animations
            .iter()
            .enumerate()
            .find(|&(_, a)| a.id == *id)
            .map(|(i, _)| i)
    }

    pub fn set_animation_index(&mut self, index: usize, should_restart: bool) {
        if should_restart || self.current_index != index {
            self.wait_timer = 0.0;
            self.current_index = index;
            self.current_frame = 0;
            self.frame_timer = 0.0;
            self.is_playing = true;
        }
    }

    pub fn set_animation(&mut self, id: &str, should_restart: bool) {
        if let Some(index) = self.as_index(id) {
            self.set_animation_index(index, should_restart);
        }
    }

    pub fn queue_action(&mut self, action: QueuedAnimationAction) {
        self.queued_action = Some(action);
    }

    pub fn restart(&mut self) {
        self.current_frame = 0;
        self.frame_timer = 0.0;
        self.is_playing = true;
    }
}

pub fn update_animated_sprites(world: &mut World) {
    for (_, drawable) in world.query_mut::<&mut Drawable>() {
        match drawable.kind.borrow_mut() {
            DrawableKind::AnimatedSprite(sprite) => {
                update_one_animated_sprite(sprite);
            }
            DrawableKind::AnimatedSpriteSet(sprite_set) => {
                for key in &sprite_set.draw_order {
                    let sprite = sprite_set.map.get_mut(key).unwrap();
                    update_one_animated_sprite(sprite);
                }
            }
            _ => {}
        }
    }
}

pub fn update_one_animated_sprite(sprite: &mut AnimatedSprite) {
    let dt = get_frame_time();

    if !sprite.is_deactivated && sprite.is_playing {
        let (is_last_frame, is_looping) = {
            let animation = sprite.animations.get(sprite.current_index).unwrap();
            (
                sprite.current_frame == animation.frames - 1,
                animation.is_looping,
            )
        };

        if is_last_frame {
            let queued_action = sprite.queued_action.clone();

            if let Some(action) = queued_action {
                match action {
                    QueuedAnimationAction::Play(id) => {
                        sprite.set_animation(&id, false);
                        sprite.queued_action = None;
                    }
                    QueuedAnimationAction::PlayIndex(index) => {
                        sprite.set_animation_index(index, false);
                        sprite.queued_action = None;
                    }
                    QueuedAnimationAction::WaitThen(delay, action) => {
                        sprite.wait_timer += dt;
                        if sprite.wait_timer >= delay {
                            sprite.queued_action = Some(*action);
                            sprite.wait_timer = 0.0;
                        }
                    }
                    QueuedAnimationAction::Deactivate => {
                        sprite.is_deactivated = true;
                        sprite.queued_action = None;
                    }
                }
            } else {
                sprite.is_playing = is_looping;
            }
        }

        let (fps, frame_cnt, tweens) = {
            let animation = sprite.animations.get_mut(sprite.current_index).unwrap();
            (animation.fps, animation.frames, &mut animation.tweens)
        };

        if sprite.is_playing {
            sprite.frame_timer += dt;

            if sprite.frame_timer > 1.0 / fps as f32 {
                sprite.current_frame += 1;
                sprite.frame_timer = 0.0;
            }
        }

        sprite.current_frame %= frame_cnt;

        for tween in tweens.values_mut() {
            let mut current = tween.keyframes.first();
            let mut next = current;

            let len = tween.keyframes.len();

            if len > 0 {
                'tweens: for i in 1..len {
                    let keyframe = tween.keyframes.get(i).unwrap();

                    if sprite.current_frame < keyframe.frame {
                        next = Some(keyframe);

                        break 'tweens;
                    } else {
                        current = Some(keyframe);
                    }
                }
            }

            if let Some(current) = current {
                if let Some(next) = next {
<<<<<<< HEAD
                    let (frames, progress) = if current.frame <= next.frame {
                        let frames = next.frame - current.frame + 1;
                        let progress = sprite.current_frame - current.frame + 1;

                        (frames, progress)
=======
                    let (frames_total, frames_left) = if current.frame <= next.frame {
                        (
                            next.frame - current.frame,
                            next.frame - sprite.current_frame,
                        )
                    } else {
                        let next_offset = next.frame + (frame_cnt - 1);
                        (
                            next_offset - current.frame,
                            next_offset - sprite.current_frame,
                        )
                    };

                    let factor = if frames_total > 0 {
                        1.0 - (frames_left as f32 / frames_total as f32)
>>>>>>> dfa4f3e4
                    } else {
                        let frames = frame_cnt + next.frame - current.frame;
                        let progress = if sprite.current_frame < current.frame {
                            frame_cnt + sprite.current_frame - current.frame
                        } else {
                            sprite.current_frame - current.frame + 1
                        };

                        (frames, progress)
                    };

<<<<<<< HEAD
                    let factor = progress as f32 / frames as f32;

                    tween.current_translation = next.translation.mul(factor);
=======
                    tween.current_translation =
                        (next.translation - current.translation).mul(factor);
>>>>>>> dfa4f3e4
                }
            }
        }
    }
}

pub fn draw_one_animated_sprite(transform: &Transform, sprite: &AnimatedSprite) {
    if !sprite.is_deactivated {
        let position = transform.position + sprite.offset;

        draw_texture_ex(
            sprite.texture,
            position.x,
            position.y,
            sprite.tint,
            DrawTextureParams {
                flip_x: sprite.is_flipped_x,
                flip_y: sprite.is_flipped_y,
                rotation: transform.rotation,
                source: Some(sprite.source_rect()),
                dest_size: Some(sprite.size()),
                pivot: sprite.pivot,
            },
        )
    }
}

pub fn debug_draw_one_animated_sprite(position: Vec2, sprite: &AnimatedSprite) {
    if !sprite.is_deactivated {
        let position = position + sprite.offset;
        let size = sprite.size();

        draw_rectangle_lines(position.x, position.y, size.x, size.y, 2.0, color::BLUE)
    }
}

#[derive(Default)]
pub struct AnimatedSpriteSet {
    pub draw_order: Vec<String>,
    pub map: HashMap<String, AnimatedSprite>,
}

impl AnimatedSpriteSet {
    pub fn is_empty(&self) -> bool {
        self.draw_order.is_empty()
    }

    pub fn size(&self) -> Vec2 {
        let mut size = Vec2::ZERO;

        for sprite in self.map.values() {
            let sprite_size = sprite.size();

            if sprite_size.x > size.x {
                size.x = sprite_size.x;
            }

            if sprite_size.y > size.y {
                size.y = sprite_size.y;
            }
        }

        size
    }

    pub fn set_animation(&mut self, sprite_id: &str, id: &str, should_restart: bool) {
        if let Some(sprite) = self.map.get_mut(sprite_id) {
            sprite.set_animation(id, should_restart);
        }
    }

    pub fn set_animation_index(&mut self, sprite_id: &str, index: usize, should_restart: bool) {
        if let Some(sprite) = self.map.get_mut(sprite_id) {
            sprite.set_animation_index(index, should_restart);
        }
    }

    pub fn set_queued_action(&mut self, sprite_id: &str, action: QueuedAnimationAction) {
        if let Some(sprite) = self.map.get_mut(sprite_id) {
            sprite.queue_action(action);
        }
    }

    pub fn set_all(&mut self, id: &str, should_restart: bool) {
        for sprite in self.map.values_mut() {
            sprite.set_animation(id, should_restart);
        }
    }

    pub fn set_all_to_index(&mut self, index: usize, should_restart: bool) {
        for sprite in self.map.values_mut() {
            sprite.set_animation_index(index, should_restart);
        }
    }

    pub fn queue_action_on_all(&mut self, action: QueuedAnimationAction) {
        for sprite in self.map.values_mut() {
            sprite.queue_action(action.clone());
        }
    }

    pub fn restart_all(&mut self) {
        for sprite in self.map.values_mut() {
            sprite.restart();
        }
    }

    pub fn flip_all_x(&mut self, state: bool) {
        for sprite in self.map.values_mut() {
            sprite.is_flipped_x = state;
        }
    }

    pub fn flip_all_y(&mut self, state: bool) {
        for sprite in self.map.values_mut() {
            sprite.is_flipped_y = state;
        }
    }

    pub fn activate_all(&mut self) {
        for sprite in self.map.values_mut() {
            sprite.is_deactivated = false;
        }
    }

    pub fn deactivate_all(&mut self) {
        for sprite in self.map.values_mut() {
            sprite.is_deactivated = true;
        }
    }

    pub fn play_all(&mut self) {
        for sprite in self.map.values_mut() {
            sprite.is_playing = true;
        }
    }

    pub fn stop_all(&mut self) {
        for sprite in self.map.values_mut() {
            sprite.is_playing = false;
        }
    }
}

impl From<&[(&str, AnimatedSprite)]> for AnimatedSpriteSet {
    fn from(sprites: &[(&str, AnimatedSprite)]) -> Self {
        let draw_order = sprites.iter().map(|&(k, _)| k.to_string()).collect();

        let map = HashMap::from_iter(
            sprites
                .iter()
                .map(|(id, sprite)| (id.to_string(), sprite.clone())),
        );

        AnimatedSpriteSet { draw_order, map }
    }
}

#[derive(Debug, Clone, Serialize, Deserialize)]
pub struct AnimationMetadata {
    pub id: String,
    pub row: u32,
    pub frames: u32,
    pub fps: u32,
    #[serde(default, skip_serializing_if = "Vec::is_empty")]
    pub tweens: Vec<TweenMetadata>,
    #[serde(default)]
    pub is_looping: bool,
}

impl From<AnimationMetadata> for MQAnimation {
    fn from(a: AnimationMetadata) -> Self {
        MQAnimation {
            name: a.id,
            row: a.row,
            frames: a.frames,
            fps: a.fps,
        }
    }
}

#[derive(Debug, Clone, Serialize, Deserialize)]
pub struct TweenMetadata {
    pub id: String,
    pub keyframes: Vec<Keyframe>,
}

#[derive(Debug, Clone, Serialize, Deserialize)]
pub struct AnimatedSpriteMetadata {
    #[serde(rename = "texture")]
    pub texture_id: String,
    #[serde(default)]
    pub scale: Option<f32>,
    #[serde(default, with = "core::json::vec2_def")]
    pub offset: Vec2,
    #[serde(
        default,
        with = "core::json::vec2_opt",
        skip_serializing_if = "Option::is_none"
    )]
    pub pivot: Option<Vec2>,
    #[serde(
        default,
        with = "core::json::color_opt",
        skip_serializing_if = "Option::is_none"
    )]
    pub tint: Option<Color>,
    pub animations: Vec<AnimationMetadata>,
    #[serde(default)]
    pub autoplay_id: Option<String>,
    #[serde(default)]
    pub is_deactivated: bool,
}<|MERGE_RESOLUTION|>--- conflicted
+++ resolved
@@ -353,29 +353,11 @@
 
             if let Some(current) = current {
                 if let Some(next) = next {
-<<<<<<< HEAD
                     let (frames, progress) = if current.frame <= next.frame {
                         let frames = next.frame - current.frame + 1;
                         let progress = sprite.current_frame - current.frame + 1;
 
                         (frames, progress)
-=======
-                    let (frames_total, frames_left) = if current.frame <= next.frame {
-                        (
-                            next.frame - current.frame,
-                            next.frame - sprite.current_frame,
-                        )
-                    } else {
-                        let next_offset = next.frame + (frame_cnt - 1);
-                        (
-                            next_offset - current.frame,
-                            next_offset - sprite.current_frame,
-                        )
-                    };
-
-                    let factor = if frames_total > 0 {
-                        1.0 - (frames_left as f32 / frames_total as f32)
->>>>>>> dfa4f3e4
                     } else {
                         let frames = frame_cnt + next.frame - current.frame;
                         let progress = if sprite.current_frame < current.frame {
@@ -386,15 +368,10 @@
 
                         (frames, progress)
                     };
-
-<<<<<<< HEAD
+                  
                     let factor = progress as f32 / frames as f32;
 
                     tween.current_translation = next.translation.mul(factor);
-=======
-                    tween.current_translation =
-                        (next.translation - current.translation).mul(factor);
->>>>>>> dfa4f3e4
                 }
             }
         }
