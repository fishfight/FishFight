use std::env;

use macroquad::prelude::*;
use macroquad::{
    audio,
    experimental::{
        collections::storage,
        coroutines::start_coroutine,
        scene::{self, Handle},
    },
};

use editor::{Editor, EditorCamera, EditorInputScheme};
use error::Result;

pub use game_world::GameWorld;
pub use input::{Input, InputScheme};

use items::{
    weapons::effects::{Projectiles, TriggeredEffects},
    Item,
};

use map::{Map, MapLayerKind, MapObjectKind};

use nodes::Player;

use resources::MapResource;

use crate::items::Sproinger;
pub use resources::Resources;

mod capabilities;
mod gui;
mod input;
mod items;
mod nodes;

mod noise;

pub mod components;
pub mod json;
pub mod map;

pub mod editor;
pub mod game_world;
pub mod math;
pub mod resources;
pub mod text;

#[macro_use]
pub mod error;

const ASSETS_DIR_ENV_VAR: &str = "FISHFIGHT_ASSETS";

pub type CollisionWorld = macroquad_platformer::World;

pub enum GameType {
    Local(Vec<InputScheme>),
    Editor {
        input_scheme: EditorInputScheme,
        is_new_map: bool,
    },
    Network {
        socket: std::net::UdpSocket,
        id: usize,
        input_scheme: InputScheme,
    },
}

<<<<<<< HEAD
fn build_game_scene(map: Map, is_local_game: bool) -> Vec<Handle<Player>> {
    use nodes::{Camera, Decoration, ParticleEmitters, SceneRenderer};
=======
pub struct GameWorld {
    pub map: Map,
    pub collision_world: CollisionWorld,
}

impl GameWorld {
    pub fn new(map: Map) -> Self {
        let tile_cnt = (map.grid_size.x * map.grid_size.y) as usize;
        let mut static_colliders = Vec::with_capacity(tile_cnt);
        for _ in 0..tile_cnt {
            static_colliders.push(Tile::Empty);
        }

        for layer_id in &map.draw_order {
            let layer = map.layers.get(layer_id).unwrap();
            if layer.has_collision {
                for (i, (_, _, tile)) in map.get_tiles(layer_id, None).enumerate() {
                    if let Some(tile) = tile {
                        if tile
                            .attributes
                            .contains(&Map::PLATFORM_TILE_ATTRIBUTE.to_string())
                        {
                            static_colliders[i] = Tile::JumpThrough;
                        } else {
                            static_colliders[i] = Tile::Solid;
                        }
                    }
                }
            }
        }

        let mut collision_world = CollisionWorld::new();
        collision_world.add_static_tiled_layer(
            static_colliders,
            map.tile_size.x,
            map.tile_size.y,
            map.grid_size.x as usize,
            1,
        );

        GameWorld {
            map,
            collision_world,
        }
    }
}

struct Resources {
    hit_fxses: EmittersCache,
    explosion_fxses: EmittersCache,
    life_ui_explosion_fxses: EmittersCache,
    fx_explosion_fire: Emitter,
    fx_explosion_particles: EmittersCache,
    fx_smoke: Emitter,
    fx_bullet_smoke: EmittersCache,
    fx_gun_smoke: EmittersCache,
    whale_green: Texture2D,
    whale_blue: Texture2D,
    whale_boots_blue: Texture2D,
    whale_boots_green: Texture2D,
    broken_turtleshell: Texture2D,
    turtleshell: Texture2D,
    flappy_jellyfish: Texture2D,
    background_01: Texture2D,
    background_02: Texture2D,
    background_03: Texture2D,
    decorations: Texture2D,
    jump_sound: audio::Sound,
    shoot_sound: audio::Sound,
    sword_sound: audio::Sound,
    pickup_sound: audio::Sound,
    player_landing_sound: audio::Sound,
    player_throw_sound: audio::Sound,
    player_die_sound: audio::Sound,
    items_textures: HashMap<String, Texture2D>,
    items_fxses: HashMap<String, EmittersCache>,

    // This holds textures that can be referenced by an ID
    textures: HashMap<String, Texture2D>,
}

impl Resources {
    // TODO: fix macroquad error type here
    async fn new(assets_dir: &str) -> Result<Resources, macroquad::prelude::FileError> {
        let tileset = load_texture(&format!("{}/assets/tileset.png", assets_dir)).await?;
        tileset.set_filter(FilterMode::Nearest);

        let decorations = load_texture(&format!("{}/assets/decorations1.png", assets_dir)).await?;
        decorations.set_filter(FilterMode::Nearest);

        let whale_green = load_texture(&format!(
            "{}/assets/Whale/Whale(76x66)(Green).png",
            assets_dir
        ))
        .await?;

        whale_green.set_filter(FilterMode::Nearest);

        let whale_blue = load_texture(&format!(
            "{}/assets/Whale/Whale(76x66)(Blue).png",
            assets_dir
        ))
        .await?;

        whale_blue.set_filter(FilterMode::Nearest);

        let whale_boots_green = load_texture(&format!(
            "{}/assets/Whale/WhaleBoots(76x66)(Green).png",
            assets_dir
        ))
        .await?;

        whale_boots_green.set_filter(FilterMode::Nearest);

        let whale_boots_blue = load_texture(&format!(
            "{}/assets/Whale/WhaleBoots(76x66)(Blue).png",
            assets_dir
        ))
        .await?;

        whale_boots_blue.set_filter(FilterMode::Nearest);

        let broken_turtleshell = load_texture(&format!(
            "{}/assets/Whale/BrokenTurtleShell(32x32).png",
            assets_dir
        ))
        .await?;

        broken_turtleshell.set_filter(FilterMode::Nearest);

        let turtleshell = load_texture(&format!(
            "{}/assets/Whale/TurtleShell(32x32).png",
            assets_dir
        ))
        .await?;

        turtleshell.set_filter(FilterMode::Nearest);

        let flappy_jellyfish = load_texture(&format!(
            "{}/assets/Whale/FlappyJellyfish(34x47).png",
            assets_dir
        ))
        .await?;

        flappy_jellyfish.set_filter(FilterMode::Nearest);

        let background_01 =
            load_texture(&format!("{}/assets/Background/01.png", assets_dir)).await?;
        background_01.set_filter(FilterMode::Nearest);

        let background_02 =
            load_texture(&format!("{}/assets/Background/02.png", assets_dir)).await?;
        background_02.set_filter(FilterMode::Nearest);

        let background_03 =
            load_texture(&format!("{}/assets/Background/03.png", assets_dir)).await?;
        background_03.set_filter(FilterMode::Nearest);

        let jump_sound = load_sound(&format!("{}/assets/sounds/jump.wav", assets_dir)).await?;
        let shoot_sound = load_sound(&format!("{}/assets/sounds/shoot.ogg", assets_dir)).await?;
        let sword_sound = load_sound(&format!("{}/assets/sounds/sword.wav", assets_dir)).await?;
        let pickup_sound = load_sound(&format!("{}/assets/sounds/pickup.wav", assets_dir)).await?;
        let player_landing_sound =
            load_sound(&format!("{}/assets/sounds/player_landing.wav", assets_dir)).await?;
        let player_throw_sound =
            load_sound(&format!("{}/assets/sounds/throw_noiz.wav", assets_dir)).await?;
        let player_die_sound =
            load_sound(&format!("{}/assets/sounds/fish_fillet.wav", assets_dir)).await?;

        const HIT_FX: &str = include_str!("../assets/fxses/hit.json");
        const EXPLOSION_FX: &str = include_str!("../assets/fxses/explosion.json");
        const LIFE_UI_FX: &str = include_str!("../assets/fxses/life_ui_explosion.json");
        const CANNONBALL_HIT_FX: &str = include_str!("../assets/fxses/canonball_hit.json");
        const EXPLOSION_PARTICLES: &str = include_str!("../assets/fxses/explosion_particles.json");
        const SMOKE_FX: &str = include_str!("../assets/fxses/smoke.json");
        const BULLET_SMOKE_FX: &str = include_str!("../assets/fxses/bullet_smoke.json");
        const GUN_SMOKE_FX: &str = include_str!("../assets/fxses/gun_smoke.json");
        let hit_fxses = EmittersCache::new(nanoserde::DeJson::deserialize_json(HIT_FX).unwrap());
        let explosion_fxses =
            EmittersCache::new(nanoserde::DeJson::deserialize_json(EXPLOSION_FX).unwrap());
        let life_ui_explosion_fxses =
            EmittersCache::new(nanoserde::DeJson::deserialize_json(LIFE_UI_FX).unwrap());
        let fx_explosion_fire =
            Emitter::new(nanoserde::DeJson::deserialize_json(CANNONBALL_HIT_FX).unwrap());
        let fx_explosion_particles =
            EmittersCache::new(nanoserde::DeJson::deserialize_json(EXPLOSION_PARTICLES).unwrap());
        let fx_smoke = Emitter::new(nanoserde::DeJson::deserialize_json(SMOKE_FX).unwrap());
        let fx_bullet_smoke =
            EmittersCache::new(nanoserde::DeJson::deserialize_json(BULLET_SMOKE_FX).unwrap());
        let fx_gun_smoke =
            EmittersCache::new(nanoserde::DeJson::deserialize_json(GUN_SMOKE_FX).unwrap());

        let mut items_textures = HashMap::new();
        let mut items_fxses = HashMap::new();
        for item in items::ITEMS {
            for (id, path) in item.textures {
                let texture = load_texture(&format!("{}/{}", assets_dir, path)).await?;
                texture.set_filter(FilterMode::Nearest);
                items_textures.insert(format!("{}/{}", item.tiled_name, id.to_string()), texture);
            }

            for (id, path) in item.fxses {
                let json = load_string(path).await?;
                let emitter_cache =
                    EmittersCache::new(nanoserde::DeJson::deserialize_json(&json).unwrap());
                items_fxses.insert(
                    format!("{}/{}", item.tiled_name, id.to_string()),
                    emitter_cache,
                );
            }
        }

        let mut textures = HashMap::new();

        textures.insert("tileset".to_string(), tileset);
        textures.insert("decorations".to_string(), decorations);

        let no_icon = load_texture(&format!("{}/assets/ui/tool_icons/no_icon.png", assets_dir))
            .await
            .unwrap();
        textures.insert(DEFAULT_TOOL_ICON_TEXTURE_ID.to_string(), no_icon);

        #[allow(clippy::inconsistent_struct_constructor)]
        Ok(Resources {
            hit_fxses,
            explosion_fxses,
            life_ui_explosion_fxses,
            fx_smoke,
            items_fxses,
            whale_blue,
            whale_green,
            whale_boots_blue,
            whale_boots_green,
            turtleshell,
            broken_turtleshell,
            flappy_jellyfish,
            background_01,
            background_02,
            background_03,
            decorations,
            jump_sound,
            shoot_sound,
            sword_sound,
            pickup_sound,
            player_landing_sound,
            player_throw_sound,
            player_die_sound,
            items_textures,
            textures,
            fx_explosion_fire,
            fx_explosion_particles,
            fx_bullet_smoke,
            fx_gun_smoke,
        })
    }
}

async fn build_game_scene(map: Map, assets_dir: &str, is_local_game: bool) -> Vec<Handle<Player>> {
    use nodes::{Camera, Decoration, Fxses, SceneRenderer};

    let resources_loading = start_coroutine({
        let assets_dir = assets_dir.to_string();
        async move {
            let resources = Resources::new(&assets_dir).await.unwrap();
            storage::store(resources);
        }
    });

    while !resources_loading.is_done() {
        clear_background(BLACK);
        draw_text(
            &format!(
                "Loading resources {}",
                ".".repeat(((get_time() * 2.0) as usize) % 4)
            ),
            screen_width() / 2.0 - 160.0,
            screen_height() / 2.0,
            40.,
            WHITE,
        );

        next_frame().await;
    }
>>>>>>> 643eec4f

    let resources = storage::get::<Resources>();
    let battle_music = resources.music["fish_tide"];

    audio::play_sound(
        battle_music,
        audio::PlaySoundParams {
            looped: true,
            volume: 0.6,
        },
    );

    let bounds = {
        let w = map.grid_size.x as f32 * map.tile_size.x;
        let h = map.grid_size.y as f32 * map.tile_size.y;
        Rect::new(0., 0., w, h)
    };

    scene::add_node(Camera::new(bounds));

    scene::add_node(SceneRenderer::new());

    let resources = storage::get::<Resources>();

    // Objects are cloned since Item constructor requires `GameWorld` in storage
    let mut map_objects = Vec::new();
    for layer in map.layers.values() {
        if layer.kind == MapLayerKind::ObjectLayer {
            map_objects.append(&mut layer.objects.clone());
        }
    }

    let mut spawn_points = Vec::new();
    let mut items = Vec::new();

    for object in map_objects {
        match object.kind {
            MapObjectKind::Decoration => {
                scene::add_node(Decoration::new(object.position, &object.id));
            }

            MapObjectKind::Environment => {
                if object.id == Sproinger::OBJECT_ID {
                    Sproinger::spawn(object.position);
                } else {
                    println!("WARNING: Invalid environment object id '{}'", &object.id);
                }
            }
            MapObjectKind::SpawnPoint => {
                spawn_points.push(object.position);
            }
            MapObjectKind::Item => {
                if let Some(params) = resources.items.get(&object.id).cloned() {
                    if params.is_network_ready || is_local_game {
                        items.push((object.position, params));
                    }
                } else {
                    println!("WARNING: Invalid item id '{}'", &object.id);
                }
            }
        }
    }

    storage::store(GameWorld::new(map, spawn_points));

    for (position, params) in items {
        scene::add_node(Item::new(position, params));
    }

    drop(resources);

    let players = vec![
        scene::add_node(Player::new(0, 0)),
        scene::add_node(Player::new(1, 1)),
    ];

    scene::add_node(TriggeredEffects::new());
    scene::add_node(Projectiles::new());
    scene::add_node(ParticleEmitters::new());

    players
}

async fn game(map_resource: MapResource, game_type: GameType) -> Result<()> {
    use nodes::{LocalNetwork, Network};

    match game_type {
        GameType::Local(players_input) => {
            assert_eq!(
                players_input.len(),
                2,
                "Local: There should be two player input schemes for this game mode"
            );

            let players = build_game_scene(map_resource.map, true);
            scene::add_node(LocalNetwork::new(players_input, players[0], players[1]));
        }
        GameType::Editor { input_scheme, .. } => {
            let position = map_resource.map.get_size() * 0.5;

            scene::add_node(EditorCamera::new(position));
            scene::add_node(Editor::new(input_scheme, map_resource));
        }
        GameType::Network {
            input_scheme,
            socket,
            id,
        } => {
            let players = build_game_scene(map_resource.map, false);
            scene::add_node(Network::new(
                id,
                socket,
                input_scheme,
                players[0],
                players[1],
            ));
        }
    }

    loop {
        {
            let mut gamepad_system = storage::get_mut::<fishsticks::GamepadContext>();
            let _ = gamepad_system.update();
        }

        next_frame().await;
    }
}

fn window_conf() -> Conf {
    Conf {
        window_title: "FishFight".to_owned(),
        high_dpi: false,
        window_width: 955,
        window_height: 600,
        ..Default::default()
    }
}

#[macroquad::main(window_conf)]
async fn main() -> Result<()> {
    let assets_dir = env::var(ASSETS_DIR_ENV_VAR).unwrap_or_else(|_| "./assets".to_string());

    {
        let gui_resources = gui::GuiResources::load(&assets_dir).await;
        storage::store(gui_resources);
    }

    rand::srand(0);

    let resources_loading = start_coroutine({
        let assets_dir = assets_dir.clone();
        async move {
            let resources = match Resources::new(&assets_dir).await {
                Ok(val) => val,
                Err(err) => panic!("{}: {}", err.kind().as_str(), err.to_string()),
            };

            storage::store(resources);
        }
    });

    while !resources_loading.is_done() {
        clear_background(BLACK);
        draw_text(
            &format!(
                "Loading resources {}",
                ".".repeat(((get_time() * 2.0) as usize) % 4)
            ),
            screen_width() / 2.0 - 160.0,
            screen_height() / 2.0,
            40.,
            WHITE,
        );

        next_frame().await;
    }

    {
        let gamepad_system = fishsticks::GamepadContext::init().unwrap();
        storage::store(gamepad_system);
    }

    loop {
        let game_type = gui::main_menu::game_type().await;

        let map_resource = match &game_type {
            GameType::Local(..) => gui::main_menu::location_select().await,
            GameType::Editor { is_new_map, .. } => {
                if *is_new_map {
                    gui::main_menu::create_map().await?
                } else {
                    gui::main_menu::location_select().await
                }
            }
            GameType::Network { .. } => {
                let resources = storage::get::<Resources>();

                resources
                    .maps
                    .iter()
                    .find(|res| res.meta.path.ends_with("level_01.json"))
                    .cloned()
                    .unwrap()
            }
        };

        game(map_resource, game_type).await?;

        scene::clear();
    }
}<|MERGE_RESOLUTION|>--- conflicted
+++ resolved
@@ -1,4 +1,5 @@
 use std::env;
+use fishsticks::GamepadContext;
 
 use macroquad::prelude::*;
 use macroquad::{
@@ -68,294 +69,8 @@
     },
 }
 
-<<<<<<< HEAD
 fn build_game_scene(map: Map, is_local_game: bool) -> Vec<Handle<Player>> {
     use nodes::{Camera, Decoration, ParticleEmitters, SceneRenderer};
-=======
-pub struct GameWorld {
-    pub map: Map,
-    pub collision_world: CollisionWorld,
-}
-
-impl GameWorld {
-    pub fn new(map: Map) -> Self {
-        let tile_cnt = (map.grid_size.x * map.grid_size.y) as usize;
-        let mut static_colliders = Vec::with_capacity(tile_cnt);
-        for _ in 0..tile_cnt {
-            static_colliders.push(Tile::Empty);
-        }
-
-        for layer_id in &map.draw_order {
-            let layer = map.layers.get(layer_id).unwrap();
-            if layer.has_collision {
-                for (i, (_, _, tile)) in map.get_tiles(layer_id, None).enumerate() {
-                    if let Some(tile) = tile {
-                        if tile
-                            .attributes
-                            .contains(&Map::PLATFORM_TILE_ATTRIBUTE.to_string())
-                        {
-                            static_colliders[i] = Tile::JumpThrough;
-                        } else {
-                            static_colliders[i] = Tile::Solid;
-                        }
-                    }
-                }
-            }
-        }
-
-        let mut collision_world = CollisionWorld::new();
-        collision_world.add_static_tiled_layer(
-            static_colliders,
-            map.tile_size.x,
-            map.tile_size.y,
-            map.grid_size.x as usize,
-            1,
-        );
-
-        GameWorld {
-            map,
-            collision_world,
-        }
-    }
-}
-
-struct Resources {
-    hit_fxses: EmittersCache,
-    explosion_fxses: EmittersCache,
-    life_ui_explosion_fxses: EmittersCache,
-    fx_explosion_fire: Emitter,
-    fx_explosion_particles: EmittersCache,
-    fx_smoke: Emitter,
-    fx_bullet_smoke: EmittersCache,
-    fx_gun_smoke: EmittersCache,
-    whale_green: Texture2D,
-    whale_blue: Texture2D,
-    whale_boots_blue: Texture2D,
-    whale_boots_green: Texture2D,
-    broken_turtleshell: Texture2D,
-    turtleshell: Texture2D,
-    flappy_jellyfish: Texture2D,
-    background_01: Texture2D,
-    background_02: Texture2D,
-    background_03: Texture2D,
-    decorations: Texture2D,
-    jump_sound: audio::Sound,
-    shoot_sound: audio::Sound,
-    sword_sound: audio::Sound,
-    pickup_sound: audio::Sound,
-    player_landing_sound: audio::Sound,
-    player_throw_sound: audio::Sound,
-    player_die_sound: audio::Sound,
-    items_textures: HashMap<String, Texture2D>,
-    items_fxses: HashMap<String, EmittersCache>,
-
-    // This holds textures that can be referenced by an ID
-    textures: HashMap<String, Texture2D>,
-}
-
-impl Resources {
-    // TODO: fix macroquad error type here
-    async fn new(assets_dir: &str) -> Result<Resources, macroquad::prelude::FileError> {
-        let tileset = load_texture(&format!("{}/assets/tileset.png", assets_dir)).await?;
-        tileset.set_filter(FilterMode::Nearest);
-
-        let decorations = load_texture(&format!("{}/assets/decorations1.png", assets_dir)).await?;
-        decorations.set_filter(FilterMode::Nearest);
-
-        let whale_green = load_texture(&format!(
-            "{}/assets/Whale/Whale(76x66)(Green).png",
-            assets_dir
-        ))
-        .await?;
-
-        whale_green.set_filter(FilterMode::Nearest);
-
-        let whale_blue = load_texture(&format!(
-            "{}/assets/Whale/Whale(76x66)(Blue).png",
-            assets_dir
-        ))
-        .await?;
-
-        whale_blue.set_filter(FilterMode::Nearest);
-
-        let whale_boots_green = load_texture(&format!(
-            "{}/assets/Whale/WhaleBoots(76x66)(Green).png",
-            assets_dir
-        ))
-        .await?;
-
-        whale_boots_green.set_filter(FilterMode::Nearest);
-
-        let whale_boots_blue = load_texture(&format!(
-            "{}/assets/Whale/WhaleBoots(76x66)(Blue).png",
-            assets_dir
-        ))
-        .await?;
-
-        whale_boots_blue.set_filter(FilterMode::Nearest);
-
-        let broken_turtleshell = load_texture(&format!(
-            "{}/assets/Whale/BrokenTurtleShell(32x32).png",
-            assets_dir
-        ))
-        .await?;
-
-        broken_turtleshell.set_filter(FilterMode::Nearest);
-
-        let turtleshell = load_texture(&format!(
-            "{}/assets/Whale/TurtleShell(32x32).png",
-            assets_dir
-        ))
-        .await?;
-
-        turtleshell.set_filter(FilterMode::Nearest);
-
-        let flappy_jellyfish = load_texture(&format!(
-            "{}/assets/Whale/FlappyJellyfish(34x47).png",
-            assets_dir
-        ))
-        .await?;
-
-        flappy_jellyfish.set_filter(FilterMode::Nearest);
-
-        let background_01 =
-            load_texture(&format!("{}/assets/Background/01.png", assets_dir)).await?;
-        background_01.set_filter(FilterMode::Nearest);
-
-        let background_02 =
-            load_texture(&format!("{}/assets/Background/02.png", assets_dir)).await?;
-        background_02.set_filter(FilterMode::Nearest);
-
-        let background_03 =
-            load_texture(&format!("{}/assets/Background/03.png", assets_dir)).await?;
-        background_03.set_filter(FilterMode::Nearest);
-
-        let jump_sound = load_sound(&format!("{}/assets/sounds/jump.wav", assets_dir)).await?;
-        let shoot_sound = load_sound(&format!("{}/assets/sounds/shoot.ogg", assets_dir)).await?;
-        let sword_sound = load_sound(&format!("{}/assets/sounds/sword.wav", assets_dir)).await?;
-        let pickup_sound = load_sound(&format!("{}/assets/sounds/pickup.wav", assets_dir)).await?;
-        let player_landing_sound =
-            load_sound(&format!("{}/assets/sounds/player_landing.wav", assets_dir)).await?;
-        let player_throw_sound =
-            load_sound(&format!("{}/assets/sounds/throw_noiz.wav", assets_dir)).await?;
-        let player_die_sound =
-            load_sound(&format!("{}/assets/sounds/fish_fillet.wav", assets_dir)).await?;
-
-        const HIT_FX: &str = include_str!("../assets/fxses/hit.json");
-        const EXPLOSION_FX: &str = include_str!("../assets/fxses/explosion.json");
-        const LIFE_UI_FX: &str = include_str!("../assets/fxses/life_ui_explosion.json");
-        const CANNONBALL_HIT_FX: &str = include_str!("../assets/fxses/canonball_hit.json");
-        const EXPLOSION_PARTICLES: &str = include_str!("../assets/fxses/explosion_particles.json");
-        const SMOKE_FX: &str = include_str!("../assets/fxses/smoke.json");
-        const BULLET_SMOKE_FX: &str = include_str!("../assets/fxses/bullet_smoke.json");
-        const GUN_SMOKE_FX: &str = include_str!("../assets/fxses/gun_smoke.json");
-        let hit_fxses = EmittersCache::new(nanoserde::DeJson::deserialize_json(HIT_FX).unwrap());
-        let explosion_fxses =
-            EmittersCache::new(nanoserde::DeJson::deserialize_json(EXPLOSION_FX).unwrap());
-        let life_ui_explosion_fxses =
-            EmittersCache::new(nanoserde::DeJson::deserialize_json(LIFE_UI_FX).unwrap());
-        let fx_explosion_fire =
-            Emitter::new(nanoserde::DeJson::deserialize_json(CANNONBALL_HIT_FX).unwrap());
-        let fx_explosion_particles =
-            EmittersCache::new(nanoserde::DeJson::deserialize_json(EXPLOSION_PARTICLES).unwrap());
-        let fx_smoke = Emitter::new(nanoserde::DeJson::deserialize_json(SMOKE_FX).unwrap());
-        let fx_bullet_smoke =
-            EmittersCache::new(nanoserde::DeJson::deserialize_json(BULLET_SMOKE_FX).unwrap());
-        let fx_gun_smoke =
-            EmittersCache::new(nanoserde::DeJson::deserialize_json(GUN_SMOKE_FX).unwrap());
-
-        let mut items_textures = HashMap::new();
-        let mut items_fxses = HashMap::new();
-        for item in items::ITEMS {
-            for (id, path) in item.textures {
-                let texture = load_texture(&format!("{}/{}", assets_dir, path)).await?;
-                texture.set_filter(FilterMode::Nearest);
-                items_textures.insert(format!("{}/{}", item.tiled_name, id.to_string()), texture);
-            }
-
-            for (id, path) in item.fxses {
-                let json = load_string(path).await?;
-                let emitter_cache =
-                    EmittersCache::new(nanoserde::DeJson::deserialize_json(&json).unwrap());
-                items_fxses.insert(
-                    format!("{}/{}", item.tiled_name, id.to_string()),
-                    emitter_cache,
-                );
-            }
-        }
-
-        let mut textures = HashMap::new();
-
-        textures.insert("tileset".to_string(), tileset);
-        textures.insert("decorations".to_string(), decorations);
-
-        let no_icon = load_texture(&format!("{}/assets/ui/tool_icons/no_icon.png", assets_dir))
-            .await
-            .unwrap();
-        textures.insert(DEFAULT_TOOL_ICON_TEXTURE_ID.to_string(), no_icon);
-
-        #[allow(clippy::inconsistent_struct_constructor)]
-        Ok(Resources {
-            hit_fxses,
-            explosion_fxses,
-            life_ui_explosion_fxses,
-            fx_smoke,
-            items_fxses,
-            whale_blue,
-            whale_green,
-            whale_boots_blue,
-            whale_boots_green,
-            turtleshell,
-            broken_turtleshell,
-            flappy_jellyfish,
-            background_01,
-            background_02,
-            background_03,
-            decorations,
-            jump_sound,
-            shoot_sound,
-            sword_sound,
-            pickup_sound,
-            player_landing_sound,
-            player_throw_sound,
-            player_die_sound,
-            items_textures,
-            textures,
-            fx_explosion_fire,
-            fx_explosion_particles,
-            fx_bullet_smoke,
-            fx_gun_smoke,
-        })
-    }
-}
-
-async fn build_game_scene(map: Map, assets_dir: &str, is_local_game: bool) -> Vec<Handle<Player>> {
-    use nodes::{Camera, Decoration, Fxses, SceneRenderer};
-
-    let resources_loading = start_coroutine({
-        let assets_dir = assets_dir.to_string();
-        async move {
-            let resources = Resources::new(&assets_dir).await.unwrap();
-            storage::store(resources);
-        }
-    });
-
-    while !resources_loading.is_done() {
-        clear_background(BLACK);
-        draw_text(
-            &format!(
-                "Loading resources {}",
-                ".".repeat(((get_time() * 2.0) as usize) % 4)
-            ),
-            screen_width() / 2.0 - 160.0,
-            screen_height() / 2.0,
-            40.,
-            WHITE,
-        );
-
-        next_frame().await;
-    }
->>>>>>> 643eec4f
 
     let resources = storage::get::<Resources>();
     let battle_music = resources.music["fish_tide"];
@@ -477,8 +192,8 @@
 
     loop {
         {
-            let mut gamepad_system = storage::get_mut::<fishsticks::GamepadContext>();
-            let _ = gamepad_system.update();
+            let mut gamepad_system = storage::get_mut::<GamepadContext>();
+            gamepad_system.update();
         }
 
         next_frame().await;
