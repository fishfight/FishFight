use macroquad::prelude::*;

use macroquad_particles as particles;
use macroquad_tiled as tiled;

use macroquad::{
    audio::{self, load_sound},
    experimental::{
        collections::storage,
        coroutines::start_coroutine,
        scene::{self},
    },
};

use macroquad_platformer::{Tile, World as CollisionWorld};
use particles::EmittersCache;

mod nodes;

#[derive(Debug, Clone, Copy, PartialEq)]
pub enum GameType {
    // No wining conditions, game going forever
    // Used for quick game
    Deathmatch,
    // Killed players got removed from the game, the last one wins
    LastFishStanding {
        // match was created as a private match for friend,
        // not as a matchmaking match
        private: bool,
    },
}

struct Resources {
    hit_fxses: EmittersCache,
    explosion_fxses: EmittersCache,
    disarm_fxses: EmittersCache,
    tiled_map: tiled::Map,
    collision_world: CollisionWorld,
    whale: Texture2D,
    whale_red: Texture2D,
    gun: Texture2D,
    sword: Texture2D,
    fish_sword: Texture2D,
    background_01: Texture2D,
    background_02: Texture2D,
    background_03: Texture2D,
    decorations: Texture2D,
    jump_sound: audio::Sound,
    shoot_sound: audio::Sound,
    sword_sound: audio::Sound,
    pickup_sound: audio::Sound,
}

pub const HIT_FX: &'static str = r#"{"local_coords":false,"emission_shape":{"Point":[]},"one_shot":true,"lifetime":0.2,"lifetime_randomness":0,"explosiveness":0.65,"amount":41,"shape":{"Circle":{"subdivisions":10}},"emitting":false,"initial_direction":{"x":0,"y":-1},"initial_direction_spread":6.2831855,"initial_velocity":73.9,"initial_velocity_randomness":0.2,"linear_accel":0,"size":5.6000004,"size_randomness":0.4,"blend_mode":{"Alpha":[]},"colors_curve":{"start":{"r":0.8200004,"g":1,"b":0.31818175,"a":1},"mid":{"r":0.71000004,"g":0.36210018,"b":0,"a":1},"end":{"r":0.02,"g":0,"b":0.000000007152557,"a":1}},"gravity":{"x":0,"y":0},"post_processing":{}}
"#;

pub const EXPLOSION_FX: &'static str = r#"{"local_coords":false,"emission_shape":{"Sphere":{"radius":0.6}},"one_shot":true,"lifetime":0.35,"lifetime_randomness":0,"explosiveness":0.6,"amount":131,"shape":{"Circle":{"subdivisions":10}},"emitting":false,"initial_direction":{"x":0,"y":-1},"initial_direction_spread":6.2831855,"initial_velocity":316,"initial_velocity_randomness":0.6,"linear_accel":-7.4000025,"size":5.5,"size_randomness":0.3,"size_curve":{"points":[[0.005,1.48],[0.255,1.0799999],[1,0.120000005]],"interpolation":{"Linear":[]},"resolution":30},"blend_mode":{"Additive":[]},"colors_curve":{"start":{"r":0.9825908,"g":1,"b":0.13,"a":1},"mid":{"r":0.8,"g":0.19999999,"b":0.2000002,"a":1},"end":{"r":0.101,"g":0.099,"b":0.099,"a":1}},"gravity":{"x":0,"y":-500},"post_processing":{}}
"#;

pub const WEAPON_DISARM_FX: &'static str = r#"{"local_coords":false,"emission_shape":{"Sphere":{"radius":0.6}},"one_shot":true,"lifetime":0.1,"lifetime_randomness":0,"explosiveness":1,"amount":100,"shape":{"Circle":{"subdivisions":10}},"emitting":false,"initial_direction":{"x":0,"y":-1},"initial_direction_spread":6.2831855,"initial_velocity":359.6,"initial_velocity_randomness":0.8,"linear_accel":-2.400001,"size":2.5,"size_randomness":0,"size_curve":{"points":[[0,0.92971194],[0.295,1.1297119],[1,0.46995974]],"interpolation":{"Linear":[]},"resolution":30},"blend_mode":{"Additive":[]},"colors_curve":{"start":{"r":0.99999994,"g":0.9699999,"b":0.37000006,"a":1},"mid":{"r":0.81000006,"g":0.6074995,"b":0,"a":1},"end":{"r":0.72,"g":0.54,"b":0,"a":1}},"gravity":{"x":0,"y":-300},"post_processing":{}}
"#;

impl Resources {
    // TODO: fix macroquad error type here
    async fn new(map: &str) -> Result<Resources, macroquad::prelude::FileError> {
        let tileset = load_texture("assets/tileset.png").await?;
        tileset.set_filter(FilterMode::Nearest);

        let decorations = load_texture("assets/decorations1.png").await?;
        decorations.set_filter(FilterMode::Nearest);

        let whale_red = load_texture("assets/Whale/Whale(76x66)(Green).png").await?;
        whale_red.set_filter(FilterMode::Nearest);

        let whale = load_texture("assets/Whale/Whale(76x66)(Blue).png").await?;
        whale.set_filter(FilterMode::Nearest);

        let gun = load_texture("assets/Whale/Gun(92x32).png").await?;
        gun.set_filter(FilterMode::Nearest);

        let sword = load_texture("assets/Whale/Sword(65x93).png").await?;
        sword.set_filter(FilterMode::Nearest);

        let fish_sword = load_texture("assets/Whale/FishSword.png").await?;
        fish_sword.set_filter(FilterMode::Nearest);

        let background_01 = load_texture("assets/Background/01.png").await?;
        background_01.set_filter(FilterMode::Nearest);

        let background_02 = load_texture("assets/Background/02.png").await?;
        background_02.set_filter(FilterMode::Nearest);

        let background_03 = load_texture("assets/Background/03.png").await?;
        background_03.set_filter(FilterMode::Nearest);

        let jump_sound = load_sound("assets/sounds/jump.wav").await?;
        let shoot_sound = load_sound("assets/sounds/shoot.ogg").await?;
        let sword_sound = load_sound("assets/sounds/sword.wav").await?;
        let pickup_sound = load_sound("assets/sounds/pickup.wav").await?;

        let tiled_map_json = load_string(map).await.unwrap();
        let tiled_map = tiled::load_map(
            &tiled_map_json,
            &[("tileset.png", tileset), ("decorations1.png", decorations)],
            &[],
        )
        .unwrap();

        let mut static_colliders = vec![];
        for (_x, _y, tile) in tiled_map.tiles("main layer", None) {
            static_colliders.push(match tile {
                None => Tile::Empty,
                Some(tile) if tile.attrs.contains("jumpthrough") => Tile::JumpThrough,
                _ => Tile::Solid,
            });
        }
        let mut collision_world = CollisionWorld::new();
        collision_world.add_static_tiled_layer(
            static_colliders,
            32.,
            32.,
            tiled_map.raw_tiled_map.width as _,
            1,
        );

        let hit_fxses = EmittersCache::new(nanoserde::DeJson::deserialize_json(HIT_FX).unwrap());
        let explosion_fxses =
            EmittersCache::new(nanoserde::DeJson::deserialize_json(EXPLOSION_FX).unwrap());
        let disarm_fxses =
            EmittersCache::new(nanoserde::DeJson::deserialize_json(WEAPON_DISARM_FX).unwrap());

        Ok(Resources {
            hit_fxses,
            explosion_fxses,
            disarm_fxses,
            tiled_map,
            collision_world,
            whale,
            whale_red,
            gun,
            sword,
            fish_sword,
            background_01,
            background_02,
            background_03,
            decorations,
            jump_sound,
            shoot_sound,
            sword_sound,
            pickup_sound,
        })
    }
}

async fn game(game_type: GameType, map: &str) -> i32 {
    use nodes::{Bullets, Camera, Decoration, Fxses, LevelBackground, Muscet, Player, Sword};

    let resources_loading = start_coroutine({
        let map = map.to_string();
        async move {
            let resources = Resources::new(&map).await.unwrap();
            storage::store(resources);
        }
    });

    while resources_loading.is_done() == false {
        clear_background(BLACK);
        draw_text(
            &format!(
                "Loading resources {}",
                ".".repeat(((get_time() * 2.0) as usize) % 4)
            ),
            screen_width() / 2.0 - 160.0,
            screen_height() / 2.0,
            40.,
            WHITE,
        );

        next_frame().await;
    }

    let battle_music = if map == "assets/map.json" {
        load_sound("assets/music/across the pond.ogg")
            .await
            .unwrap()
    } else {
        load_sound("assets/music/fish tide.ogg").await.unwrap()
    };

    // audio::play_sound(
    //     battle_music,
    //     audio::PlaySoundParams {
    //         looped: true,
    //         volume: 0.6,
    //     },
    // );

    let bounds = {
        let resources = storage::get::<Resources>();

        let w =
            resources.tiled_map.raw_tiled_map.tilewidth * resources.tiled_map.raw_tiled_map.width;
        let h =
            resources.tiled_map.raw_tiled_map.tileheight * resources.tiled_map.raw_tiled_map.height;
        Rect::new(0., 0., w as f32, h as f32)
    };

    scene::add_node(Camera::new(bounds));

    let resources = storage::get::<Resources>();

    let _level_background = scene::add_node(LevelBackground::new());

    for object in &resources.tiled_map.layers["decorations"].objects {
        scene::add_node(Decoration::new(
            vec2(object.world_x, object.world_y),
            &object.name,
        ));
    }

    let objects = resources.tiled_map.layers["items"].objects.clone();

    drop(resources);

    let _player = scene::add_node(Player::new(game_type == GameType::Deathmatch, 0));
    let _player2 = scene::add_node(Player::new(game_type == GameType::Deathmatch, 1));

    let mut wat_facing = false;
    for object in &objects {
        if object.name == "sword" {
            let mut sword =
                Sword::new(wat_facing, vec2(object.world_x - 35., object.world_y - 25.));
            sword.throw(false);
            scene::add_node(sword);
            wat_facing ^= true;
        }

        if object.name == "muscet" {
            let mut muscet =
                Muscet::new(wat_facing, vec2(object.world_x - 35., object.world_y - 25.));
            muscet.throw(false);
            scene::add_node(muscet);
            wat_facing ^= true;
        }
    }

    scene::add_node(Bullets::new());

    //scene::add_node(Camera::new(player2));
    scene::add_node(Fxses {});

    loop {
        {
            let mut controller = storage::get_mut::<gamepad_rs::ControllerContext>();
            for i in 0..2 {
                controller.update(i);
            }
        }

        for player in scene::find_nodes_by_type::<Player>() {
            if player.loses >= 4 {
                macroquad::audio::stop_sound(battle_music);
                return player.controller_id;
            }
        }

<<<<<<< HEAD
        // profiler::profiler(profiler::ProfilerParams {
        //     fps_counter_pos: vec2(50.0, 20.0),
        // });

        println!("{}", get_fps());
=======
>>>>>>> 2b6d7e6a
        next_frame().await;
    }
}

fn window_conf() -> Conf {
    Conf {
        window_title: "FISH".to_owned(),
        high_dpi: false,
        window_width: 955,
        window_height: 600,
        ..Default::default()
    }
}

#[macroquad::main(window_conf)]
async fn main() {
    {
        let controller = gamepad_rs::ControllerContext::new().unwrap();
        storage::store(controller);
    }

    let mut n = 0;
    loop {
        let map = match n % 3 {
            0 => "assets/levels/lev01.json",
            1 => "assets/levels/lev02.json",
            3 => "assets/levels/lev03.json",
            _ => "assets/levels/lev01.json",
        };
        n += 1;
        let res = game(GameType::Deathmatch, map).await;

        scene::clear();

        for _ in 0..100 {
            if res == 1 {
                clear_background(Color::from_rgba(126, 168, 166, 255));
            } else {
                clear_background(Color::from_rgba(126, 178, 126, 255));
            }

            let resources = storage::get::<Resources>();

            draw_texture_ex(
                if res == 1 {
                    resources.whale
                } else {
                    resources.whale_red
                },
                0.,
                0.0,
                WHITE,
                DrawTextureParams {
                    source: Some(Rect::new(0.0, 0.0, 76., 66.)),
                    dest_size: Some(vec2(screen_width(), screen_height())),
                    ..Default::default()
                },
            );
            next_frame().await;
        }
    }
}<|MERGE_RESOLUTION|>--- conflicted
+++ resolved
@@ -264,14 +264,11 @@
             }
         }
 
-<<<<<<< HEAD
         // profiler::profiler(profiler::ProfilerParams {
         //     fps_counter_pos: vec2(50.0, 20.0),
         // });
 
         println!("{}", get_fps());
-=======
->>>>>>> 2b6d7e6a
         next_frame().await;
     }
 }
