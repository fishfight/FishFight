pub mod main_menu;
pub mod pause_menu;
mod style;

pub use style::SkinCollection;

<<<<<<< HEAD
use quad_gamepad::ControllerContext;
=======
use macroquad::{
    file::load_string,
    texture::{load_texture, Texture2D},
};
>>>>>>> 643eec4f

use crate::editor::gui::skins::EditorSkinCollection;

pub struct GuiResources {
<<<<<<< HEAD
    pub gamepads: ControllerContext,
=======
    levels: Vec<Level>,
>>>>>>> 643eec4f
    pub skins: SkinCollection,
    pub editor_skins: EditorSkinCollection,
}

impl GuiResources {
    pub async fn load(_assets_dir: &str) -> GuiResources {
        GuiResources {
            skins: SkinCollection::new(),
            editor_skins: EditorSkinCollection::new(),
<<<<<<< HEAD
            gamepads: ControllerContext::new().unwrap(),
=======
            levels,
>>>>>>> 643eec4f
        }
    }
}<|MERGE_RESOLUTION|>--- conflicted
+++ resolved
@@ -2,25 +2,18 @@
 pub mod pause_menu;
 mod style;
 
+use nanoserde::Toml;
+
 pub use style::SkinCollection;
 
-<<<<<<< HEAD
-use quad_gamepad::ControllerContext;
-=======
 use macroquad::{
     file::load_string,
     texture::{load_texture, Texture2D},
 };
->>>>>>> 643eec4f
 
 use crate::editor::gui::skins::EditorSkinCollection;
 
 pub struct GuiResources {
-<<<<<<< HEAD
-    pub gamepads: ControllerContext,
-=======
-    levels: Vec<Level>,
->>>>>>> 643eec4f
     pub skins: SkinCollection,
     pub editor_skins: EditorSkinCollection,
 }
@@ -30,11 +23,6 @@
         GuiResources {
             skins: SkinCollection::new(),
             editor_skins: EditorSkinCollection::new(),
-<<<<<<< HEAD
-            gamepads: ControllerContext::new().unwrap(),
-=======
-            levels,
->>>>>>> 643eec4f
         }
     }
 }