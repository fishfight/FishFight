use std::path::Path;

use std::net::UdpSocket;

use macroquad::{
    experimental::collections::storage,
    prelude::*,
    ui::{self, hash, root_ui, widgets},
};

use fishsticks::GamepadContext;

use crate::{
    error::Result,
    gui::GuiResources,
    input::InputScheme,
    nodes::network::Message,
    resources::{map_name_to_filename, MapResource},
    text::{draw_aligned_text, HorizontalAlignment, VerticalAlignment},
    EditorInputScheme, GameType, Resources,
};

const RELAY_ADDR: &str = "173.0.157.169:35000";
const WINDOW_WIDTH: f32 = 700.;
const WINDOW_HEIGHT: f32 = 400.;

fn local_game_ui(ui: &mut ui::Ui, players: &mut Vec<InputScheme>) -> Option<GameType> {
    let gamepad_system = storage::get_mut::<GamepadContext>();

    if players.len() < 2 {
        if is_key_pressed(KeyCode::V) {
            //
            if !players.contains(&InputScheme::KeyboardLeft) {
                players.push(InputScheme::KeyboardLeft);
            }
        }
        if is_key_pressed(KeyCode::L) {
            //
            if !players.contains(&InputScheme::KeyboardRight) {
                players.push(InputScheme::KeyboardRight);
            }
        }
        for (ix, gamepad) in gamepad_system.gamepads() {
            if gamepad.digital_inputs.activated(fishsticks::Button::Start)
                && !players.contains(&InputScheme::Gamepad(ix))
            {
                players.push(InputScheme::Gamepad(ix));
            }
        }
    }

    ui.label(None, "To connect:");
    ui.label(None, "Press Start on gamepad");
    ui.separator();

    ui.label(None, "Or V for keyboard 1");
    ui.label(None, "Or L for keyboard 2");

    ui.separator();
    ui.separator();
    ui.separator();
    ui.separator();

    ui.group(hash!(), vec2(WINDOW_WIDTH / 2. - 50., 70.), |ui| {
        if players.get(0).is_none() {
            ui.label(None, "Player 1: Not connected");
        }
        if let Some(input) = players.get(0) {
            ui.label(None, "Player 1: Connected!");
            ui.label(None, &format!("{:?}", input));
        }
    });
    ui.group(hash!(), vec2(WINDOW_WIDTH / 2. - 50., 70.), |ui| {
        if players.get(1).is_none() {
            ui.label(None, "Player 2: Not connected");
        }
        if let Some(input) = players.get(1) {
            ui.label(None, "Player 2: Connected!");
            ui.label(None, &format!("{:?}", input));
        }
    });
    if players.len() == 2 {
        let btn_a = is_gamepad_btn_pressed(&gamepad_system, fishsticks::Button::A);
        let enter = is_key_pressed(KeyCode::Enter);

        if ui.button(None, "Ready! (A) (Enter)") || btn_a || enter {
            return Some(GameType::Local(players.clone()));
        }
    }

    None
}

fn editor_ui(ui: &mut ui::Ui) -> Option<GameType> {
    let gamepad_system = storage::get_mut::<GamepadContext>();

    ui.label(None, "Level Editor");

    ui.separator();
    ui.separator();
    ui.separator();

    let mut input_scheme = EditorInputScheme::Keyboard;

    for (ix, gamepad) in gamepad_system.gamepads() {
        if gamepad.digital_inputs.activated(fishsticks::Button::Start) {
            input_scheme = EditorInputScheme::Gamepad(ix);
        }
    }

    ui.label(None, "To connect:");
    ui.label(None, "Press Start on gamepad");

    ui.separator();

    ui.label(None, "Or proceed using keyboard and mouse...");

    ui.separator();
    ui.separator();
    ui.separator();
    ui.separator();

    ui.group(
        hash!(),
        vec2(WINDOW_WIDTH / 2. - 50., 70.),
        |ui| match input_scheme {
            EditorInputScheme::Keyboard => {
                ui.label(None, "Gamepad not connected");
            }
            EditorInputScheme::Gamepad(i) => {
                ui.label(None, "Gamepad connected!");
                ui.label(None, &format!("{:?}", i));
            }
        },
    );

    let btn_a = is_gamepad_btn_pressed(&gamepad_system, fishsticks::Button::A);
    let btn_b = is_gamepad_btn_pressed(&gamepad_system, fishsticks::Button::B);

    if ui.button(None, "Create map (A)") || btn_a {
        return Some(GameType::Editor {
            input_scheme,
            is_new_map: true,
        });
    }

    ui.same_line(204.0);

    if ui.button(None, "Load map (B)") || btn_b {
        return Some(GameType::Editor {
            input_scheme,
            is_new_map: false,
        });
    }

    None
}

#[repr(u32)]
#[derive(Debug, Clone, Copy, PartialEq)]
enum ConnectionKind {
    Lan,
    Stun,
    Relay,
    Unknown,
}

#[derive(Debug, PartialEq)]
enum ConnectionStatus {
    Unknown,
    Connected,
}

struct Connection {
    kind: ConnectionKind,
    socket: Option<UdpSocket>,
    local_addr: String,
    opponent_addr: String,
    relay_addr: String,
    status: ConnectionStatus,
}

impl Connection {
    fn new() -> Connection {
        Connection {
            kind: ConnectionKind::Unknown,
            socket: None,
            local_addr: "".to_string(),
            opponent_addr: "".to_string(),
            relay_addr: RELAY_ADDR.to_string(),
            status: ConnectionStatus::Unknown,
        }
    }

    fn update(&mut self, kind: ConnectionKind) {
        if let Some(socket) = self.socket.as_mut() {
            let mut buf = [0; 100];
            if socket.recv(&mut buf).is_ok() {
                let _message: Message = nanoserde::DeBin::deserialize_bin(&buf[..]).ok().unwrap();
                self.status = ConnectionStatus::Connected;
            }
        }

        if kind != self.kind {
            self.kind = kind;
            self.status = ConnectionStatus::Unknown;

            use std::net::SocketAddr;

            let addrs = [
                SocketAddr::from(([0, 0, 0, 0], 3400)),
                SocketAddr::from(([0, 0, 0, 0], 3401)),
                SocketAddr::from(([0, 0, 0, 0], 3402)),
                SocketAddr::from(([0, 0, 0, 0], 3403)),
            ];
            match kind {
                ConnectionKind::Lan => {
                    let socket = UdpSocket::bind(&addrs[..]).unwrap();

                    self.local_addr = format!("{}", socket.local_addr().unwrap());
                    socket.set_nonblocking(true).unwrap();

                    self.socket = Some(socket);
                }
                ConnectionKind::Stun => {
                    let socket = UdpSocket::bind(&addrs[..]).unwrap();

                    let sc = stunclient::StunClient::with_google_stun_server();
                    self.local_addr = format!("{}", sc.query_external_address(&socket).unwrap());
                    socket.set_nonblocking(true).unwrap();

                    self.socket = Some(socket);
                }
                ConnectionKind::Relay => {
                    let socket = UdpSocket::bind(&addrs[..]).unwrap();
                    socket.connect(&self.relay_addr).unwrap();
                    socket.set_nonblocking(true).unwrap();

                    loop {
                        let _ = socket
                            .send(&nanoserde::SerBin::serialize_bin(&Message::RelayRequestId));

                        let mut buf = [0; 100];
                        if socket.recv(&mut buf).is_ok() {
                            let message: Message =
                                nanoserde::DeBin::deserialize_bin(&buf[..]).ok().unwrap();
                            if let Message::RelayIdAssigned(id) = message {
                                self.local_addr = format!("{}", id);
                                break;
                            }
                        }
                    }
                    self.socket = Some(socket);
                }
                _ => {}
            }
        }
    }

    pub fn connect(&mut self) -> bool {
        let socket = self.socket.as_mut().unwrap();
        match self.kind {
            ConnectionKind::Lan | ConnectionKind::Stun => {
                socket.connect(&self.opponent_addr).unwrap();
            }
            ConnectionKind::Relay => {
                let other_id;
                match self.opponent_addr.parse::<u64>() {
                    Ok(v) => other_id = v,
                    Err(_) => return false,
                };
                loop {
                    let _ = socket.send(&nanoserde::SerBin::serialize_bin(
                        &Message::RelayConnectTo(other_id),
                    ));

                    let mut buf = [0; 100];
                    if socket.recv(&mut buf).is_ok() {
                        let message: Message =
                            nanoserde::DeBin::deserialize_bin(&buf[..]).ok().unwrap();
                        if let Message::RelayConnected = message {
                            break;
                        }
                    }
                }
            }
            _ => {}
        }
        true
    }
    pub fn probe(&mut self) -> Option<()> {
        assert!(self.socket.is_some());

        if self.kind == ConnectionKind::Relay {
            return Some(());
        }
        let socket = self.socket.as_mut().unwrap();

        socket.connect(&self.opponent_addr).ok()?;

        for _ in 0..100 {
            socket
                .send(&nanoserde::SerBin::serialize_bin(&Message::Idle))
                .ok()?;
        }

        None
    }
}

struct NetworkUiState {
    input_scheme: InputScheme,
    connection_kind: ConnectionKind,
    connection: Connection,
    custom_relay: bool,
}

fn is_gamepad_btn_pressed(gamepad_system: &GamepadContext, btn: fishsticks::Button) -> bool {
    for (_, gamepad) in gamepad_system.gamepads() {
        if gamepad.digital_inputs.just_activated(btn) {
            return true;
        }
    }

    false
}

fn network_game_ui(ui: &mut ui::Ui, state: &mut NetworkUiState) -> Option<GameType> {
    let mut connection_kind_ui = state.connection_kind as usize;
    widgets::ComboBox::new(hash!(), &["Lan network", "STUN server", "Relay server"])
        .ratio(0.4)
        .label("Connection type")
        .ui(ui, &mut connection_kind_ui);
    match connection_kind_ui {
        x if x == ConnectionKind::Stun as usize => {
            state.connection_kind = ConnectionKind::Stun;
        }
        x if x == ConnectionKind::Lan as usize => {
            state.connection_kind = ConnectionKind::Lan;
        }
        x if x == ConnectionKind::Relay as usize => {
            state.connection_kind = ConnectionKind::Relay;
        }
        _ => unreachable!(),
    }

    if state.connection_kind == ConnectionKind::Relay {
        widgets::Checkbox::new(hash!())
            .label("Use custom relay server")
            .ratio(0.4)
            .ui(ui, &mut state.custom_relay);

        if state.custom_relay {
            widgets::InputText::new(hash!())
                .ratio(0.4)
                .label("Self addr")
                .ui(ui, &mut state.connection.relay_addr);
        }
    }

    let mut self_addr = state.connection.local_addr.clone();
    widgets::InputText::new(hash!())
        .ratio(0.4)
        .label("Self addr")
        .ui(ui, &mut self_addr);

    widgets::InputText::new(hash!())
        .ratio(0.4)
        .label("Opponent addr")
        .ui(ui, &mut state.connection.opponent_addr);

    state.connection.update(state.connection_kind);

    if ui.button(None, "Probe connection") {
        state.connection.probe();
    }

    ui.label(
        None,
        &format!("Connection status: {:?}", state.connection.status),
    );

    if state.connection.status == ConnectionStatus::Connected
        && ui.button(None, "Connect (A) (Enter)")
        && state.connection.connect()
    {
        return Some(GameType::Network {
            socket: state.connection.socket.take().unwrap(),
            id: if state.connection.local_addr > state.connection.opponent_addr {
                0
            } else {
                1
            },
            input_scheme: state.input_scheme,
        });
    }

    ui.label(
        vec2(430., 310.),
        &format!("Input: {:?}", state.input_scheme),
    );
    ui.label(vec2(360., 330.), "Press V/L/Start to change");
    if is_key_pressed(KeyCode::V) {
        state.input_scheme = InputScheme::KeyboardLeft;
    }
    if is_key_pressed(KeyCode::L) {
        state.input_scheme = InputScheme::KeyboardRight;
    }
    let gamepad_system = storage::get_mut::<GamepadContext>();
    for (ix, gamepad) in gamepad_system.gamepads() {
        if gamepad.digital_inputs.activated(fishsticks::Button::Start) {
            state.input_scheme = InputScheme::Gamepad(ix);
        }
    }

    None
}

const MODE_SELECTION_TAB_COUNT: u32 = 3;

pub async fn game_type() -> GameType {
    let mut players = vec![];

    let mut network_ui_state = NetworkUiState {
        connection: Connection::new(),
        input_scheme: InputScheme::KeyboardLeft,
        connection_kind: ConnectionKind::Lan,
        custom_relay: false,
    };

    let mut tab = 0;
    loop {
        let mut res = None;

        {
            let mut gamepad_system = storage::get_mut::<GamepadContext>();

            let _ = gamepad_system.update();

            if is_key_pressed(KeyCode::Left)
                || is_gamepad_btn_pressed(&gamepad_system, fishsticks::Button::LeftShoulder)
                || is_gamepad_btn_pressed(&gamepad_system, fishsticks::Button::LeftStick)
            {
                let next_tab = tab as i32 - 1;
                tab = if next_tab < 0 {
                    MODE_SELECTION_TAB_COUNT - 1
                } else {
                    next_tab as u32 % MODE_SELECTION_TAB_COUNT
                };
            }

            if is_key_pressed(KeyCode::Right)
                || is_gamepad_btn_pressed(&gamepad_system, fishsticks::Button::RightShoulder)
                || is_gamepad_btn_pressed(&gamepad_system, fishsticks::Button::RightStick)
            {
                tab += 1;
                tab %= MODE_SELECTION_TAB_COUNT;
            }
        }

        {
            let gui_resources = storage::get_mut::<GuiResources>();
            root_ui().push_skin(&gui_resources.skins.login_skin);
        }

        root_ui().window(
            hash!(),
            Vec2::new(
                screen_width() / 2. - WINDOW_WIDTH / 2.,
                screen_height() / 2. - WINDOW_HEIGHT / 2.,
            ),
            Vec2::new(WINDOW_WIDTH, WINDOW_HEIGHT),
            |ui| match widgets::Tabbar::new(
                hash!(),
                vec2(WINDOW_WIDTH - 50., 50.),
                &["<< LB, Local", "Editor", "Network, RB >>"],
            )
            .selected_tab(Some(&mut tab))
            .ui(ui)
            {
                0 => {
                    res = local_game_ui(ui, &mut players);
                }
                1 => {
                    res = editor_ui(ui);
                }
                2 => {
                    res = network_game_ui(ui, &mut network_ui_state);
                }
                _ => unreachable!(),
            },
        );

        root_ui().pop_skin();

        if let Some(res) = res {
            return res;
        }
        next_frame().await;
    }
}

const MAP_SELECT_SCREEN_MARGIN_FACTOR: f32 = 0.1;
const MAP_SELECT_PREVIEW_TARGET_WIDTH: f32 = 250.0;
const MAP_SELECT_PREVIEW_RATIO: f32 = 10.0 / 16.0;
const MAP_SELECT_PREVIEW_SHRINK_FACTOR: f32 = 0.8;

pub async fn location_select() -> MapResource {
    let mut current_page: i32;
    let mut hovered: i32 = 0;

    let mut previous_mouse_pos = mouse_position();

    // skip a frame to let Enter be unpressed from the previous screen
    next_frame().await;

    loop {
        let mut gui_resources = storage::get_mut::<GuiResources>();
        let mut gamepad_system = storage::get_mut::<GamepadContext>();

        let _ = gamepad_system.update();

        let mut up = is_key_pressed(KeyCode::Up) || is_key_pressed(KeyCode::W);
        let mut down = is_key_pressed(KeyCode::Down) || is_key_pressed(KeyCode::S);
        let mut right = is_key_pressed(KeyCode::Right) || is_key_pressed(KeyCode::D);
        let mut left = is_key_pressed(KeyCode::Left) || is_key_pressed(KeyCode::A);
        let mut start = is_key_pressed(KeyCode::Enter);

<<<<<<< HEAD
        let (_, mouse_wheel) = mouse_wheel();
        let page_up = mouse_wheel < 0.0;
        let page_down = mouse_wheel > 0.0;

        for ix in 0..quad_gamepad::MAX_DEVICES {
            use quad_gamepad::GamepadButton::*;

            let state = gui_resources.gamepads.state(ix);
            if state.status == quad_gamepad::ControllerStatus::Connected {
                up |= !prev_up && state.analog_state[1] < -0.5;
                down |= !prev_down && state.analog_state[1] > 0.5;
                left |= !prev_left && state.analog_state[0] < -0.5;
                right |= !prev_right && state.analog_state[0] > 0.5;
                start |= (state.digital_state[A as usize] && !state.digital_state_prev[A as usize])
                    || (state.digital_state[Start as usize]
                        && !state.digital_state_prev[Start as usize]);

                prev_up = state.analog_state[1] < -0.5;
                prev_down = state.analog_state[1] > 0.5;
                prev_left = state.analog_state[0] < -0.5;
                prev_right = state.analog_state[0] > 0.5;
            }
=======
        for (_, gamepad) in gamepad_system.gamepads() {
            use fishsticks::{Axis, Button};

            up |= gamepad.digital_inputs.just_activated(Button::DPadUp)
                || matches!(
                    gamepad.analog_inputs.just_activated_digital(Axis::LeftY),
                    Some(value) if value < 0.0
                );

            down |= gamepad.digital_inputs.just_activated(Button::DPadDown)
                || matches!(
                    gamepad.analog_inputs.just_activated_digital(Axis::LeftY),
                    Some(value) if value > 0.0
                );

            left |= gamepad.digital_inputs.just_activated(Button::DPadLeft)
                || matches!(
                    gamepad.analog_inputs.just_activated_digital(Axis::LeftX),
                    Some(value) if value < 0.0
                );

            right |= gamepad.digital_inputs.just_activated(Button::DPadRight)
                || matches!(
                    gamepad.analog_inputs.just_activated_digital(Axis::LeftX),
                    Some(value) if value > 0.0
                );

            start |= gamepad.digital_inputs.just_activated(Button::A)
                || gamepad.digital_inputs.just_activated(Button::Start);
>>>>>>> 643eec4f
        }
        clear_background(BLACK);

        let resources = storage::get::<Resources>();
        let map_cnt = resources.maps.len();

        root_ui().push_skin(&gui_resources.skins.main_menu_skin);

        let screen_size = vec2(screen_width(), screen_height());
        let screen_margins = vec2(
            screen_size.x * MAP_SELECT_SCREEN_MARGIN_FACTOR,
            screen_size.y * MAP_SELECT_SCREEN_MARGIN_FACTOR,
        );
        let content_size = vec2(
            screen_size.x - (screen_margins.x * 2.0),
            screen_size.y - (screen_margins.y * 2.0),
        );

        let entries_per_row = (content_size.x / MAP_SELECT_PREVIEW_TARGET_WIDTH).round() as usize;
        let row_cnt = (map_cnt / entries_per_row) + 1;

        let entry_size = {
            let width = content_size.x / entries_per_row as f32;
            vec2(width, width * MAP_SELECT_PREVIEW_RATIO)
        };

        let rows_per_page = (content_size.y / entry_size.y) as usize;
        let entries_per_page = rows_per_page * entries_per_row;

        let page_cnt = (row_cnt / rows_per_page) + 1;

        {
            if up {
                hovered -= entries_per_row as i32;
                if hovered < 0 {
                    hovered += 1 + map_cnt as i32 + (map_cnt % entries_per_row) as i32;
                    if hovered >= map_cnt as i32 {
                        hovered = map_cnt as i32 - 1;
                    }
                }
            }

            if down {
                let old = hovered;
                hovered += entries_per_row as i32;
                if hovered >= map_cnt as i32 {
                    if old == map_cnt as i32 - 1 {
                        hovered = 0;
                    } else {
                        hovered = map_cnt as i32 - 1;
                    }
                }
            }

            if left {
                let row_begin = (hovered / entries_per_row as i32) * entries_per_row as i32;
                hovered -= 1;
                if hovered < row_begin {
                    hovered = row_begin + entries_per_row as i32 - 1;
                }
            }

            if right {
                let row_begin = (hovered / entries_per_row as i32) * entries_per_row as i32;
                hovered += 1;
                if hovered >= row_begin + entries_per_row as i32 {
                    hovered = row_begin;
                }
            }

            current_page = hovered / entries_per_page as i32;

            if page_up {
                current_page -= 1;
                if current_page < 0 {
                    current_page = page_cnt as i32 - 1;
                    hovered += (map_cnt + (entries_per_page - (map_cnt % entries_per_page))
                        - entries_per_page) as i32;
                    if hovered >= map_cnt as i32 {
                        hovered = map_cnt as i32 - 1
                    }
                } else {
                    hovered -= entries_per_page as i32;
                }
            }

            if page_down {
                current_page += 1;
                if current_page >= page_cnt as i32 {
                    current_page = 0;
                    hovered %= entries_per_page as i32;
                } else {
                    hovered += entries_per_page as i32;
                    if hovered >= map_cnt as i32 {
                        hovered = map_cnt as i32 - 1;
                    }
                }
            }

            current_page %= page_cnt as i32;

            {
                if page_cnt > 1 {
                    draw_aligned_text(
                        &format!("page {}/{}", current_page + 1, page_cnt),
                        screen_size - vec2(25.0, 25.0),
                        HorizontalAlignment::Right,
                        VerticalAlignment::Bottom,
                        Default::default(),
                    );
                }

                let begin = (current_page as usize * entries_per_page).clamp(0, map_cnt);
                let end = (begin as usize + entries_per_page).clamp(begin, map_cnt);

                for (pi, i) in (begin..end).enumerate() {
                    let map_entry = resources.maps.get(i).unwrap();
                    let is_hovered = hovered == i as i32;

                    let mut rect = Rect::new(
                        screen_margins.x + ((pi % entries_per_row) as f32 * entry_size.x),
                        screen_margins.y + ((pi / entries_per_row) as f32 * entry_size.y),
                        entry_size.x,
                        entry_size.y,
                    );

                    if !is_hovered {
                        let w = rect.w * MAP_SELECT_PREVIEW_SHRINK_FACTOR;
                        let h = rect.h * MAP_SELECT_PREVIEW_SHRINK_FACTOR;

                        rect.x += (rect.w - w) / 2.0;
                        rect.y += (rect.h - h) / 2.0;

                        rect.w = w;
                        rect.h = h;
                    }

                    if previous_mouse_pos != mouse_position()
                        && rect.contains(mouse_position().into())
                    {
                        hovered = i as _;
                    }

                    if ui::widgets::Button::new(map_entry.preview)
                        .size(rect.size())
                        .position(rect.point())
                        .ui(&mut *root_ui())
                        || start
                    {
                        root_ui().pop_skin();
                        let res = resources.maps.get(hovered as usize).cloned().unwrap();
                        return res;
                    }
                }
            }
        }

        previous_mouse_pos = mouse_position();

        root_ui().pop_skin();

        next_frame().await;
    }
}

pub async fn create_map() -> Result<MapResource> {
    let mut res = None;

    let size = vec2(450.0, 500.0);
    let position = vec2(
        (screen_width() - size.x) / 2.0,
        (screen_height() - size.y) / 2.0,
    );

    next_frame().await;

    let gui_resources = storage::get_mut::<GuiResources>();
    root_ui().push_skin(&gui_resources.skins.login_skin);

    let mut name = "Unnamed Map".to_string();
    let mut description = "".to_string();
    let mut grid_width = "100".to_string();
    let mut grid_height = "100".to_string();
    let mut tile_width = "32".to_string();
    let mut tile_height = "32".to_string();

    let map_exports_path = {
        let resources = storage::get::<Resources>();
        Path::new(&resources.assets_dir).join(Resources::MAP_EXPORTS_DEFAULT_DIR)
    };

    let mut gamepad_system = storage::get_mut::<GamepadContext>();

    loop {
        let _ = gamepad_system.update();

        clear_background(BLACK);

        widgets::Window::new(hash!(), position, size)
            .titlebar(false)
            .movable(false)
            .ui(&mut *root_ui(), |ui| {
                ui.label(None, "New map");

                ui.separator();
                ui.separator();
                ui.separator();
                ui.separator();

                {
                    let size = vec2(300.0, 25.0);

                    widgets::InputText::new(hash!())
                        .size(size)
                        .ratio(1.0)
                        .ui(ui, &mut name);
                }

                ui.separator();
                ui.separator();
                ui.separator();
                ui.separator();

                {
                    let path_label = map_exports_path
                        .join(map_name_to_filename(&name))
                        .with_extension(Resources::MAP_EXPORTS_EXTENSION);

                    widgets::Label::new(format!("'{}'", path_label.to_str().unwrap())).ui(ui);
                }

                ui.separator();
                ui.separator();
                ui.separator();
                ui.separator();

                {
                    let size = vec2(300.0, 75.0);

                    widgets::InputText::new(hash!())
                        .size(size)
                        .ratio(1.0)
                        .ui(ui, &mut description);
                }

                ui.separator();
                ui.separator();
                ui.separator();
                ui.separator();

                {
                    let size = vec2(75.0, 25.0);

                    widgets::InputText::new(hash!())
                        .size(size)
                        .ratio(1.0)
                        .label("x")
                        .ui(ui, &mut tile_width);

                    ui.same_line(size.x + 25.0);

                    widgets::InputText::new(hash!())
                        .size(size)
                        .ratio(1.0)
                        .label("Tile size")
                        .ui(ui, &mut tile_height);

                    widgets::InputText::new(hash!())
                        .size(size)
                        .ratio(1.0)
                        .label("x")
                        .ui(ui, &mut grid_width);

                    ui.same_line(size.x + 25.0);

                    widgets::InputText::new(hash!())
                        .size(size)
                        .ratio(1.0)
                        .label("Grid size")
                        .ui(ui, &mut grid_height);
                }

                ui.separator();
                ui.separator();
                ui.separator();
                ui.separator();

                let btn_a = is_gamepad_btn_pressed(&gamepad_system, fishsticks::Button::A);
                let enter = is_key_pressed(KeyCode::Enter);

                if ui.button(None, "Confirm (A) (Enter)") || btn_a || enter {
                    // TODO: Validate input

                    let tile_size = vec2(
                        tile_width.parse::<f32>().unwrap(),
                        tile_height.parse::<f32>().unwrap(),
                    );

                    let grid_size = uvec2(
                        grid_width.parse::<u32>().unwrap(),
                        grid_height.parse::<u32>().unwrap(),
                    );

                    let params = (name.clone(), description.clone(), tile_size, grid_size);

                    res = Some(params);
                }
            });

        if let Some((name, description, tile_size, grid_size)) = res {
            root_ui().pop_skin();

            let description = if description.is_empty() {
                None
            } else {
                Some(description.as_str())
            };

            let mut resources = storage::get_mut::<Resources>();
            return resources.create_map(&name, description, tile_size, grid_size, true);
        }

        next_frame().await;
    }
}<|MERGE_RESOLUTION|>--- conflicted
+++ resolved
@@ -1,6 +1,7 @@
-use std::path::Path;
-
-use std::net::UdpSocket;
+use std::{
+    net::UdpSocket,
+    path::Path,
+};
 
 use macroquad::{
     experimental::collections::storage,
@@ -11,14 +12,17 @@
 use fishsticks::GamepadContext;
 
 use crate::{
-    error::Result,
     gui::GuiResources,
     input::InputScheme,
     nodes::network::Message,
-    resources::{map_name_to_filename, MapResource},
-    text::{draw_aligned_text, HorizontalAlignment, VerticalAlignment},
-    EditorInputScheme, GameType, Resources,
+    EditorInputScheme,
+    GameType,
+    Resources,
+    resources::MapResource,
+    error::Result,
+    text::{draw_aligned_text, HorizontalAlignment, VerticalAlignment}
 };
+use crate::resources::map_name_to_filename;
 
 const RELAY_ADDR: &str = "173.0.157.169:35000";
 const WINDOW_WIDTH: f32 = 700.;
@@ -307,7 +311,6 @@
         None
     }
 }
-
 struct NetworkUiState {
     input_scheme: InputScheme,
     connection_kind: ConnectionKind,
@@ -509,7 +512,7 @@
     let mut current_page: i32;
     let mut hovered: i32 = 0;
 
-    let mut previous_mouse_pos = mouse_position();
+    let mut old_mouse_position = mouse_position();
 
     // skip a frame to let Enter be unpressed from the previous screen
     next_frame().await;
@@ -526,30 +529,11 @@
         let mut left = is_key_pressed(KeyCode::Left) || is_key_pressed(KeyCode::A);
         let mut start = is_key_pressed(KeyCode::Enter);
 
-<<<<<<< HEAD
-        let (_, mouse_wheel) = mouse_wheel();
-        let page_up = mouse_wheel < 0.0;
-        let page_down = mouse_wheel > 0.0;
-
-        for ix in 0..quad_gamepad::MAX_DEVICES {
-            use quad_gamepad::GamepadButton::*;
-
-            let state = gui_resources.gamepads.state(ix);
-            if state.status == quad_gamepad::ControllerStatus::Connected {
-                up |= !prev_up && state.analog_state[1] < -0.5;
-                down |= !prev_down && state.analog_state[1] > 0.5;
-                left |= !prev_left && state.analog_state[0] < -0.5;
-                right |= !prev_right && state.analog_state[0] > 0.5;
-                start |= (state.digital_state[A as usize] && !state.digital_state_prev[A as usize])
-                    || (state.digital_state[Start as usize]
-                        && !state.digital_state_prev[Start as usize]);
-
-                prev_up = state.analog_state[1] < -0.5;
-                prev_down = state.analog_state[1] > 0.5;
-                prev_left = state.analog_state[0] < -0.5;
-                prev_right = state.analog_state[0] > 0.5;
-            }
-=======
+        let (page_up, page_down) = {
+            let mouse_wheel = mouse_wheel();
+            (mouse_wheel.1 > 0.0, mouse_wheel.1 < 0.0)
+        };
+
         for (_, gamepad) in gamepad_system.gamepads() {
             use fishsticks::{Axis, Button};
 
@@ -579,7 +563,6 @@
 
             start |= gamepad.digital_inputs.just_activated(Button::A)
                 || gamepad.digital_inputs.just_activated(Button::Start);
->>>>>>> 643eec4f
         }
         clear_background(BLACK);
 
@@ -717,7 +700,7 @@
                         rect.h = h;
                     }
 
-                    if previous_mouse_pos != mouse_position()
+                    if old_mouse_position != mouse_position()
                         && rect.contains(mouse_position().into())
                     {
                         hovered = i as _;
@@ -737,9 +720,9 @@
             }
         }
 
-        previous_mouse_pos = mouse_position();
-
         root_ui().pop_skin();
+
+        old_mouse_position = mouse_position();
 
         next_frame().await;
     }
