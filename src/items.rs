//! Things available to spawn from the level editor
//! Proto-mods, eventually some of the items will move to some sort of a wasm runtime

mod cannon;
mod galleon;
mod grenades;
pub mod jellyfish;
mod machine_gun;
mod mines;
mod muscet;
pub mod shoes;
mod sproinger;
mod sword;
mod turtle_shell;
mod volcano;
use macroquad::{experimental::scene::HandleUntyped, math::Vec2};

/// Proto-mod
/// A meta description on how to create an item from the map
pub struct Item {
    /// Tiled object name used on the objects layer, like "sword" or "sproinger"
    pub tiled_name: &'static str,
    pub constructor: fn(_: Vec2) -> HandleUntyped,
    /// Spawn offset from a tiled object position
    /// Mostly legacy, should be gone with a proper level editor
    /// may be will be a Vec2 soon, waiting for https://github.com/bitshifter/glam-rs/issues/76
    pub tiled_offset: (f32, f32),
    /// List of texture resources to load
    /// Later they will be accessible in resources.items_textures
    /// by tiled_name/resource_id
    pub textures: &'static [(&'static str, &'static str)],
    /// List of audio resources to load
    /// Later they will be accessible in resources.items_sounds
    /// by "tiled_name/resource_id"
    pub sounds: &'static [(&'static str, &'static str)],
    /// List of fxses to load. Each fx will be an EmitterCache, rendered
    /// in the world space
    /// Later they will be accessible in resources.items_fxses
    /// by "tiled_name/resource_id"
    pub fxses: &'static [(&'static str, &'static str)],
    /// Right now items used in network play should be carefull
    /// about using random and similar things
    /// It will be automatically tested and undetermenistic weapons will be denied
    /// by the game itself, but, right now, its up for a weapon developer to veryfy
    /// that nothing network-illegal is going on
    pub network_ready: bool,
}

pub const ITEMS: &[Item] = &[
    Item {
        tiled_name: "sword",
        constructor: sword::Sword::spawn,
        tiled_offset: (-35., -25.),
        textures: &[
            ("sword", "assets/Whale/Sword(65x93).png"),
            ("fish_sword", "assets/Whale/FishSword.png"),
        ],
        sounds: &[],
        fxses: &[],
        network_ready: true,
    },
    Item {
        tiled_name: "sproinger",
        constructor: sproinger::Sproinger::spawn,
        tiled_offset: (-35., 0.),
        textures: &[("sproinger", "assets/Whale/Sproinger.png")],
        sounds: &[],
        fxses: &[],
        network_ready: true,
    },
    Item {
        tiled_name: "muscet",
        constructor: muscet::Muscet::spawn,
        tiled_offset: (-35., -25.),
        textures: &[("gun", "assets/Whale/Gun(92x32).png")],
        sounds: &[],
        fxses: &[],
        network_ready: true,
    },
    Item {
        tiled_name: "machine_gun",
        constructor: machine_gun::MachineGun::spawn,
        tiled_offset: (-35., -25.),
        textures: &[("gun", "assets/Whale/MachineGun.png")],
        sounds: &[],
        fxses: &[],
        network_ready: false,
    },
    Item {
        tiled_name: "mines",
        constructor: mines::Mines::spawn,
        tiled_offset: (-35., -25.),
        textures: &[("mines", "assets/Whale/Mines.png")],
        sounds: &[],
        fxses: &[],
        network_ready: false,
    },
    Item {
        tiled_name: "cannon",
        constructor: cannon::Cannon::spawn,
        tiled_offset: (-35., -25.),
        textures: &[
            ("gun", "assets/Whale/Cannon.png"),
            ("cannonball", "assets/Whale/KickBomb(32x36).png"),
        ],
        sounds: &[],
        fxses: &[],
        network_ready: false, // There's no random but I can't verify)
    },
    Item {
        tiled_name: "turtleshell",
        constructor: turtle_shell::TurtleShell::spawn,
        tiled_offset: (0., 0.),
        textures: &[("shell", "assets/Whale/TurtleShell(32x32).png")],
        sounds: &[],
        fxses: &[],
        network_ready: false,
    },
    Item {
        tiled_name: "grenades",
        constructor: grenades::Grenades::spawn,
        tiled_offset: (0., 0.),
        textures: &[("explosives", "assets/Whale/Grenades.png")],
        sounds: &[],
        fxses: &[],
        network_ready: false,
    },
    Item {
        tiled_name: "shoes",
        constructor: shoes::Shoes::spawn,
        tiled_offset: (0., 0.),
        textures: &[("shoes", "assets/Whale/Shoes(32x32).png")],
        sounds: &[],
        fxses: &[],
        network_ready: false,
    },
    Item {
        tiled_name: "volcano",
        constructor: volcano::Volcano::spawn,
        tiled_offset: (0., 0.),
        textures: &[
            ("icon", "temp/VolcanoIcon(36x22).png"),
            ("erupting", "temp/EruptingVolcano(395x100).png"),
        ],
        sounds: &[],
        fxses: &[],
        network_ready: false,
    },
    Item {
<<<<<<< HEAD
        tiled_name: "jellyfish",
        constructor: jellyfish::Jellyfish::spawn,
        tiled_offset: (0., 0.),
        textures: &[("jellyfish", "assets/Whale/Jellyfish(30x39).png")],
=======
        tiled_name: "galleon",
        constructor: galleon::Galleon::spawn,
        tiled_offset: (0., 0.),
        textures: &[
            ("galleon", "assets/Whale/GalleonIcon(32x29).png"),
            ("flying_galleon", "assets/Whale/FlyingGalleon(326x300).png"),
        ],
>>>>>>> 1f00e704
        sounds: &[],
        fxses: &[],
        network_ready: false,
    },
];<|MERGE_RESOLUTION|>--- conflicted
+++ resolved
@@ -147,12 +147,6 @@
         network_ready: false,
     },
     Item {
-<<<<<<< HEAD
-        tiled_name: "jellyfish",
-        constructor: jellyfish::Jellyfish::spawn,
-        tiled_offset: (0., 0.),
-        textures: &[("jellyfish", "assets/Whale/Jellyfish(30x39).png")],
-=======
         tiled_name: "galleon",
         constructor: galleon::Galleon::spawn,
         tiled_offset: (0., 0.),
@@ -160,7 +154,15 @@
             ("galleon", "assets/Whale/GalleonIcon(32x29).png"),
             ("flying_galleon", "assets/Whale/FlyingGalleon(326x300).png"),
         ],
->>>>>>> 1f00e704
+        sounds: &[],
+        fxses: &[],
+        network_ready: false,
+    },
+    Item {
+        tiled_name: "jellyfish",
+        constructor: jellyfish::Jellyfish::spawn,
+        tiled_offset: (0., 0.),
+        textures: &[("jellyfish", "assets/Whale/Jellyfish(30x39).png")],
         sounds: &[],
         fxses: &[],
         network_ready: false,
