--- conflicted
+++ resolved
@@ -1,11 +1,8 @@
 //! Things available to spawn from the level editor
 //! Proto-mods, eventually some of the items will move to some sort of a wasm runtime
 
-<<<<<<< HEAD
 mod cannon;
-=======
 mod grenades;
->>>>>>> e82808f3
 mod machine_gun;
 mod muscet;
 pub mod shoes;
@@ -86,7 +83,6 @@
         network_ready: false,
     },
     Item {
-<<<<<<< HEAD
         tiled_name: "cannon",
         constructor: cannon::Cannon::spawn,
         tiled_offset: (-35., -25.),
@@ -97,7 +93,8 @@
         sounds: &[],
         fxses: &[],
         network_ready: false, // There's no random but I can't verify)
-=======
+    },
+    Item{
         tiled_name: "turtleshell",
         constructor: turtle_shell::TurtleShell::spawn,
         tiled_offset: (0., 0.),
@@ -123,6 +120,5 @@
         sounds: &[],
         fxses: &[],
         network_ready: false,
->>>>>>> e82808f3
     },
 ];