--- conflicted
+++ resolved
@@ -6,11 +6,8 @@
 mod grenades;
 mod gun;
 pub mod jellyfish;
-<<<<<<< HEAD
 mod kickbomb;
-=======
 mod life_ring;
->>>>>>> be84fda0
 mod machine_gun;
 mod mines;
 mod musket;
@@ -200,17 +197,19 @@
         network_ready: false,
     },
     Item {
-<<<<<<< HEAD
         tiled_name: "kickbomb",
         constructor: kickbomb::Kickbomb::spawn,
         tiled_offset: (0., 0.),
-        textures: &[("bomb", "assets/Whale/KickBomb(32x36).png")],
-=======
+        textures: &[("bomb", "assets/Whale/KickBomb(32x36).png")],      
+        sounds: &[],
+        fxses: &[],
+        network_ready: false,
+    },  
+    Item {
         tiled_name: "life_ring",
         constructor: life_ring::LifeRing::spawn,
         tiled_offset: (0.0, 0.0),
         textures: &[("life_ring", "temp/LifeRing.png")],
->>>>>>> be84fda0
         sounds: &[],
         fxses: &[],
         network_ready: false,
