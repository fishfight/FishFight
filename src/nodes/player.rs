--- conflicted
+++ resolved
@@ -301,15 +301,12 @@
                     frames: 2,
                     fps: 8,
                 },
-<<<<<<< HEAD
                 Animation {
                     name: "slide".to_string(),
                     row: 18,
                     frames: 2,
                     fps: 8,
                 }
-=======
->>>>>>> cba44b94
             ],
             true,
         );
