--- conflicted
+++ resolved
@@ -526,7 +526,6 @@
                         node.pick_weapon(muscet);
                     }
                 }
-<<<<<<< HEAD
                 for mut mines in scene::find_nodes_by_type::<Mines>() {
                     if picked {
                         break;
@@ -543,7 +542,9 @@
                             Mines::gun_capabilities(),
                         );
                         node.pick_weapon(mines);
-=======
+                    }
+                }
+
                 for mut grenades in scene::find_nodes_by_type::<Grenades>() {
                     if picked {
                         break;
@@ -560,7 +561,6 @@
                             Grenades::gun_capabilities(),
                         );
                         node.pick_weapon(grenades);
->>>>>>> cc72a5b4
                     }
                 }
             }
